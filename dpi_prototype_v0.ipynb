{
 "cells": [
  {
   "cell_type": "markdown",
   "id": "24e78804",
   "metadata": {
    "tags": []
   },
   "source": [
    "# Imports"
   ]
  },
  {
   "cell_type": "code",
   "execution_count": 1,
   "id": "bf2e1318",
   "metadata": {
    "tags": []
   },
   "outputs": [
    {
     "name": "stdout",
     "output_type": "stream",
     "text": [
      "imports complete\n"
     ]
    }
   ],
   "source": [
    "import requests\n",
    "import json\n",
    "import ee\n",
    "import geemap\n",
    "import folium\n",
    "import os\n",
    "import pandas as pd\n",
    "import glob\n",
    "import time\n",
    "import math\n",
    "import numpy as np\n",
    "from datetime import datetime\n",
    "\n",
    "import modules.area_stats as area_stats\n",
    "import modules.WDPA_prep as WDPA_prep\n",
    "import modules.image_prep as image_prep\n",
    "import modules.agstack_to_gee as agstack_to_gee\n",
    "import modules.tidy_tables as tidy_tables\n",
    "# from modules.agstack_to_gee import geo_id_list_to_feature_collection ,geo_id_to_feature,json_to_feature_with_id,geo_id_to_json\n",
    "# from modules.agstack_to_gee import *##vgeo_id_list_to_feature_collection ,geo_id_to_feature,json_to_feature_with_id,geo_id_to_json\n",
    "\n",
    "print(\"imports complete\")"
   ]
  },
  {
   "cell_type": "code",
   "execution_count": 2,
   "id": "5ae87ed9-f4e4-4a98-81df-e66e17aa77f1",
   "metadata": {
    "tags": []
   },
   "outputs": [],
   "source": [
    "ee.Initialize()"
   ]
  },
  {
   "cell_type": "markdown",
   "id": "fc8267ca-28e5-4d62-b982-dfbe9f727392",
   "metadata": {
    "tags": []
   },
   "source": [
    "### Parameters"
   ]
  },
  {
   "cell_type": "markdown",
   "id": "ae42dc14",
   "metadata": {},
   "source": [
    "#### Web app deployed URLs"
   ]
  },
  {
   "cell_type": "code",
   "execution_count": 3,
   "id": "998b8727",
   "metadata": {
    "tags": []
   },
   "outputs": [],
   "source": [
    "asset_registry_base = \"https://api-ar.agstack.org\"\n",
    "user_registry_base = \"https://user-registry.agstack.org\""
   ]
  },
  {
   "cell_type": "markdown",
   "id": "33160081",
   "metadata": {
    "tags": []
   },
   "source": [
    "#### Add your email & password to register with Agstack and test out the APIs"
   ]
  },
  {
   "cell_type": "code",
   "execution_count": 4,
   "id": "05cfa011",
   "metadata": {
    "tags": []
   },
   "outputs": [],
   "source": [
    "from config_asr_credentials import *"
   ]
  },
  {
   "cell_type": "code",
   "execution_count": 5,
   "id": "d9ab39bc-a66a-455a-a7f5-be59dc0bb27c",
   "metadata": {
    "tags": []
   },
   "outputs": [],
   "source": [
    "out_path = os.path.join('/home/sepal-user/fdap/')\n",
    "\n",
    "#long csv\n",
    "out_long_csv_name = 'stats_long_format_continuous_data.csv' \n",
    "\n",
    "dataset_column_name = \"dataset_name\"\n",
    "\n",
    "#wide csv\n",
    "out_file_long=out_path+out_long_csv_name\n",
    "\n",
    "out_wide_csv_name = 'stats_wide_format_continuous_data.csv' #set output name\n",
    "\n",
    "out_file_wide = out_path+out_wide_csv_name #set full path for output csv\n"
   ]
  },
  {
   "cell_type": "code",
   "execution_count": 6,
   "id": "e4317a23-5a97-4612-94f2-2969934206d1",
   "metadata": {
    "tags": []
   },
   "outputs": [],
   "source": [
    "#output column names\n",
    "geometry_area_column = \"Geometry_area_km2\"\n",
    "\n",
    "geo_id_column = \"Geo_id\"\n",
    "\n",
    "#debug printing\n",
    "verbose = True\n",
    "\n",
    "## stats by pixel_area\n",
    "to_pixel_area = True\n",
    "\n",
    "## reducer choice\n",
    "reducer_choice = ee.Reducer.sum().combine(\n",
    "  reducer2=ee.Reducer.count(),sharedInputs=True).combine(\n",
    "    reducer2=ee.Reducer.mode(), sharedInputs=True)\n",
    "\n",
    "#ee.Reducer.sum()\n"
   ]
  },
  {
   "cell_type": "markdown",
   "id": "aff85919-ddc7-43ea-af43-7a5d3037d508",
   "metadata": {
    "tags": []
   },
   "source": [
    "Local deforestation alert parameters"
   ]
  },
  {
   "cell_type": "code",
   "execution_count": 7,
   "id": "067a37a0-3ec0-461b-9f24-f542fe2688de",
   "metadata": {
    "tags": []
   },
   "outputs": [],
   "source": [
    "# Define how many days back\n",
    "how_many_days_back = -(365*2)  # must be negative\n",
    "\n",
    "#define buffer distance (m)\n",
    "local_alerts_buffer_radius = 2000 \n"
   ]
  },
  {
   "cell_type": "markdown",
   "id": "08c88b78-94ae-4bfe-b9d1-69392e529c47",
   "metadata": {},
   "source": [
    "For defining random polygons (TEMPORARY ONLY - can tidy if needed for longer termn testing)"
   ]
  },
  {
   "cell_type": "code",
   "execution_count": 8,
   "id": "8c5b42a0-7987-478c-86f0-dea7e5424eff",
   "metadata": {
    "tags": []
   },
   "outputs": [],
   "source": [
    "#if true will make number_of_points per admin boundary (i.e. no of points x no of boundaries), as opposed tob spread across them\n",
    "points_per_admin_boundary = False \n",
    "\n",
    "#how many random admin boundaries do we select\n",
    "number_of_boundaries = 40\n",
    "\n",
    "#how many points  \n",
    "number_of_points = 40\n",
    "\n",
    "#buffer\n",
    "buffer_distance_meters = 500\n",
    "\n",
    "#max error in m (coarse is quicker to run) \n",
    "max_error_alert_buff = 100 \n",
    "\n",
    "seed = 18 # so it can be reproducable - each number is a new random combination                                                                                                \n",
    "   \n",
    "max_error = 1000 #in meters for admin boundaries (can be coarse ot speed up computation, as just example)\n"
   ]
  },
  {
   "cell_type": "markdown",
   "id": "aff8d79f-8be6-4f58-8ea5-79c1cc5c0924",
   "metadata": {
    "tags": []
   },
   "source": [
    "### 2. Fetch some fields (public)"
   ]
  },
  {
   "cell_type": "markdown",
   "id": "6a0155d7-e67b-41a1-833d-bf26f7676f2e",
   "metadata": {
    "tags": []
   },
   "source": [
    "#### Transform geometries into a feature collection\n",
    "NB Currently not working due to session issues"
   ]
  },
  {
   "cell_type": "code",
   "execution_count": 9,
   "id": "7b271dc7-8a0b-497b-95b8-bbbf9bd98b09",
   "metadata": {
    "tags": []
   },
   "outputs": [
    {
     "name": "stdout",
     "output_type": "stream",
     "text": [
      "['0520cfac98fbc1bd7952b1c07a9f6983b83625722b6f665ea83ac9aad3512918', 'b84f55de2b7f3c77d1cbeb8b026a1b29be42d8b08d92058c9143e0556456820f', 'b7c15efb6e3c63fcfe649a2d994973a6f5caa844f720f0edb7cf24f6a6c3c1b3', 'fa2aff0d60cf1bc0e1f1dd4b91daf932940c31c021ca1b84f5b9445855eef02f', '88bec54ad04804f5b1fafbc131266640a129be2840fa6797cda358d7e831b907', 'ef2f7c46fbe4fc892fdb81f9a31c9c507b9f1e4548504247dcbbab28cf8e436c', '97408ef7bdac487e4a42e4abf20492b786310889fd4b0478603e2d0004c40bfb', 'c288d6c94efa9011c0e3452af9f7fa0941661377030e10d29c68764617f9816d', '1a41a309ae2387f36a604c9a6c81887e64357a7f61d228758e23ef766286fcd7', '1a4472dc40700ef33f931863f58d444f243d64418616678fcf85c57e1f4bbf45', '8e2accea7ddbb84b7f6001e00bcb60f57f563c80633b53859993522a6f05727a']\n"
     ]
    }
   ],
   "source": [
    "CIV_ids = ['0520cfac98fbc1bd7952b1c07a9f6983b83625722b6f665ea83ac9aad3512918',\n",
    "           'b84f55de2b7f3c77d1cbeb8b026a1b29be42d8b08d92058c9143e0556456820f',\n",
    "           'b7c15efb6e3c63fcfe649a2d994973a6f5caa844f720f0edb7cf24f6a6c3c1b3',\n",
    "            'fa2aff0d60cf1bc0e1f1dd4b91daf932940c31c021ca1b84f5b9445855eef02f']\n",
    "\n",
    "GHA_ids = ['88bec54ad04804f5b1fafbc131266640a129be2840fa6797cda358d7e831b907', \n",
    "'ef2f7c46fbe4fc892fdb81f9a31c9c507b9f1e4548504247dcbbab28cf8e436c',\n",
    "'97408ef7bdac487e4a42e4abf20492b786310889fd4b0478603e2d0004c40bfb']\n",
    "\n",
    "IDN_ids = ['c288d6c94efa9011c0e3452af9f7fa0941661377030e10d29c68764617f9816d', \n",
    "       '1a41a309ae2387f36a604c9a6c81887e64357a7f61d228758e23ef766286fcd7',\n",
    "       '1a4472dc40700ef33f931863f58d444f243d64418616678fcf85c57e1f4bbf45',\n",
    "       '8e2accea7ddbb84b7f6001e00bcb60f57f563c80633b53859993522a6f05727a']\n",
    "\n",
    "all_geo_ids= CIV_ids+GHA_ids+IDN_ids\n",
    "\n",
    "print (all_geo_ids)"
   ]
  },
  {
   "cell_type": "markdown",
   "id": "3cb4a71b-e7f2-493f-9bde-a35570c9e90d",
   "metadata": {},
   "source": [
    "#### Start Session"
   ]
  },
  {
   "cell_type": "markdown",
   "id": "65eee3fc-06f6-490c-b722-62bd8df5a69a",
   "metadata": {},
   "source": [
    "NB this is timing out so skipping section - seems to work without somehow. Maybe an open connection already..."
   ]
  },
  {
   "cell_type": "code",
   "execution_count": 10,
   "id": "70ace363",
   "metadata": {
    "tags": []
   },
   "outputs": [
    {
     "name": "stdout",
     "output_type": "stream",
     "text": [
      "<RequestsCookieJar[]>\n",
      "500\n"
     ]
    }
   ],
   "source": [
    "## using session to store cookies that are persistent\n",
    "session = requests.session()\n",
    "session.headers = headers = {\n",
    "    'Accept': 'application/json',\n",
    "    'Content-Type': 'application/json'\n",
    "}\n",
    "req_body = {'email': email, 'password': password}\n",
    "res = session.post(user_registry_base, json=req_body)\n",
    "print(session.cookies)\n",
    "print(res.status_code)"
   ]
  },
  {
   "cell_type": "code",
   "execution_count": 11,
   "id": "51c53e49-26dc-41d7-b3f3-d7fbc5585c20",
   "metadata": {
    "tags": []
   },
   "outputs": [
    {
     "name": "stdout",
     "output_type": "stream",
     "text": [
      "Count of geo ids in list:  11\n",
      "Count of features in FeatureCollection:  11\n"
     ]
    }
   ],
   "source": [
    "roi = agstack_to_gee.geo_id_list_to_feature_collection(all_geo_ids,geo_id_column, session,asset_registry_base)\n",
    "\n",
    "#checks \n",
    "print (\"Count of geo ids in list: \", len(all_geo_ids))\n",
    "print (\"Count of features in FeatureCollection: \", roi.size().getInfo())"
   ]
  },
  {
   "cell_type": "markdown",
   "id": "f17caf81-9edf-4bd5-b38d-3f060cfbb598",
   "metadata": {},
   "source": [
    "##### Alternative feature collection: create random polygons\n",
    "select random points inside administrative boundaries and buffer them "
   ]
  },
  {
   "cell_type": "code",
   "execution_count": 12,
   "id": "e66a1a43-7c05-4bb1-a6fa-c7827a0d9b38",
   "metadata": {
    "tags": []
   },
   "outputs": [],
   "source": [
    "# def create_random_points_in_polys(feature): #to tidy\n",
    "#     \"\"\" creates random points within either a polygon or a feature collection NB relies upon some globals being set currently\"\"\"\n",
    "#     return ee.FeatureCollection.randomPoints(region = feature.geometry(max_error), points = number_of_points, seed=seed, maxError=10)\n",
    "\n",
    "# admin_boundaries = ee.FeatureCollection(\"FAO/GAUL_SIMPLIFIED_500m/2015/level2\").filter(\n",
    "#     ee.Filter.inList(\"ADM0_NAME\",[\"Indonesia\",\"Malaysia\",\"Ghana\"]))##.filter(ee.Filter.lt(\"Shape_Area\",1000))\n",
    "\n",
    "# random_collection = admin_boundaries.randomColumn(seed = seed).sort('random').limit(number_of_boundaries)\n",
    "\n",
    "# if points_per_admin_boundary:\n",
    "#     random_points = random_collection.map(create_random_points_in_polys).flatten()\n",
    "# else:\n",
    "#     random_points = create_random_points_in_polys(random_collection)\n",
    "\n",
    "# random_buffers = random_points.map(lambda feature: feature.buffer(buffer_distance_meters,100)) ##buffer by distance in meters\n",
    "\n",
    "# roi= random_buffers.map(lambda feature: feature.set(geo_id_column,(feature.get(\"system:index\"))))\n",
    "# # roi= random_buffers.map(set_geo_id_from_system_index) ## add surrogate \"geo_id\" for formatting\n",
    "\n",
    "# #checks\n",
    "# if verbose:\n",
    "#     print(\"number of admin regions\",random_collection.size().getInfo())\n",
    "#     print(\"number of countries\",random_collection.aggregate_array(\"ADM0_NAME\").distinct().length().getInfo())\n",
    "#     print(\"number of countries\",random_collection.aggregate_array(\"ADM0_NAME\").distinct().getInfo())\n",
    "#     print(\"number of buffers created\",random_buffers.size().getInfo())\n",
    "#     # geemap.ee_to_pandas(roi)###create random points and buffer them\n"
   ]
  },
  {
   "cell_type": "code",
   "execution_count": 13,
   "id": "807b5dbc-d3f1-4cf6-986a-c53f087f9674",
   "metadata": {
    "tags": []
   },
   "outputs": [],
   "source": [
    "# ## checks\n",
    "# Map=geemap.Map()\n",
    "# Map.addLayer(roi, \"\", 'roi', 1, 1)\n",
    "\n",
    "# Map"
   ]
  },
  {
   "cell_type": "markdown",
   "id": "8d6bd820-5541-4117-be41-f8f91e82f526",
   "metadata": {},
   "source": [
    "#### Feature prep\n",
    "- Create additional buffer zones for deforestation risk \n",
    "- Add area property to feature(s) \n",
    "- Select only columns of interest"
   ]
  },
  {
   "cell_type": "code",
   "execution_count": 12,
   "id": "e366c6e2-7c9c-47ca-8aad-76a0dde5cc5f",
   "metadata": {
    "tags": []
   },
   "outputs": [
    {
     "data": {
      "text/html": [
       "<div>\n",
       "<style scoped>\n",
       "    .dataframe tbody tr th:only-of-type {\n",
       "        vertical-align: middle;\n",
       "    }\n",
       "\n",
       "    .dataframe tbody tr th {\n",
       "        vertical-align: top;\n",
       "    }\n",
       "\n",
       "    .dataframe thead th {\n",
       "        text-align: right;\n",
       "    }\n",
       "</style>\n",
       "<table border=\"1\" class=\"dataframe\">\n",
       "  <thead>\n",
       "    <tr style=\"text-align: right;\">\n",
       "      <th></th>\n",
       "      <th>Geo_id</th>\n",
       "      <th>Geometry_area_km2</th>\n",
       "    </tr>\n",
       "  </thead>\n",
       "  <tbody>\n",
       "    <tr>\n",
       "      <th>0</th>\n",
       "      <td>0520cfac98fbc1bd7952b1c07a9f6983b83625722b6f66...</td>\n",
       "      <td>0.083162</td>\n",
       "    </tr>\n",
       "    <tr>\n",
       "      <th>1</th>\n",
       "      <td>b84f55de2b7f3c77d1cbeb8b026a1b29be42d8b08d9205...</td>\n",
       "      <td>0.019902</td>\n",
       "    </tr>\n",
       "    <tr>\n",
       "      <th>2</th>\n",
       "      <td>b7c15efb6e3c63fcfe649a2d994973a6f5caa844f720f0...</td>\n",
       "      <td>0.038155</td>\n",
       "    </tr>\n",
       "    <tr>\n",
       "      <th>3</th>\n",
       "      <td>fa2aff0d60cf1bc0e1f1dd4b91daf932940c31c021ca1b...</td>\n",
       "      <td>0.036282</td>\n",
       "    </tr>\n",
       "    <tr>\n",
       "      <th>4</th>\n",
       "      <td>88bec54ad04804f5b1fafbc131266640a129be2840fa67...</td>\n",
       "      <td>0.019471</td>\n",
       "    </tr>\n",
       "    <tr>\n",
       "      <th>5</th>\n",
       "      <td>ef2f7c46fbe4fc892fdb81f9a31c9c507b9f1e45485042...</td>\n",
       "      <td>0.041720</td>\n",
       "    </tr>\n",
       "    <tr>\n",
       "      <th>6</th>\n",
       "      <td>97408ef7bdac487e4a42e4abf20492b786310889fd4b04...</td>\n",
       "      <td>0.166761</td>\n",
       "    </tr>\n",
       "    <tr>\n",
       "      <th>7</th>\n",
       "      <td>c288d6c94efa9011c0e3452af9f7fa0941661377030e10...</td>\n",
       "      <td>0.313534</td>\n",
       "    </tr>\n",
       "    <tr>\n",
       "      <th>8</th>\n",
       "      <td>1a41a309ae2387f36a604c9a6c81887e64357a7f61d228...</td>\n",
       "      <td>0.019736</td>\n",
       "    </tr>\n",
       "    <tr>\n",
       "      <th>9</th>\n",
       "      <td>1a4472dc40700ef33f931863f58d444f243d6441861667...</td>\n",
       "      <td>0.127822</td>\n",
       "    </tr>\n",
       "    <tr>\n",
       "      <th>10</th>\n",
       "      <td>8e2accea7ddbb84b7f6001e00bcb60f57f563c80633b53...</td>\n",
       "      <td>0.209793</td>\n",
       "    </tr>\n",
       "  </tbody>\n",
       "</table>\n",
       "</div>"
      ],
      "text/plain": [
       "                                               Geo_id  Geometry_area_km2\n",
       "0   0520cfac98fbc1bd7952b1c07a9f6983b83625722b6f66...           0.083162\n",
       "1   b84f55de2b7f3c77d1cbeb8b026a1b29be42d8b08d9205...           0.019902\n",
       "2   b7c15efb6e3c63fcfe649a2d994973a6f5caa844f720f0...           0.038155\n",
       "3   fa2aff0d60cf1bc0e1f1dd4b91daf932940c31c021ca1b...           0.036282\n",
       "4   88bec54ad04804f5b1fafbc131266640a129be2840fa67...           0.019471\n",
       "5   ef2f7c46fbe4fc892fdb81f9a31c9c507b9f1e45485042...           0.041720\n",
       "6   97408ef7bdac487e4a42e4abf20492b786310889fd4b04...           0.166761\n",
       "7   c288d6c94efa9011c0e3452af9f7fa0941661377030e10...           0.313534\n",
       "8   1a41a309ae2387f36a604c9a6c81887e64357a7f61d228...           0.019736\n",
       "9   1a4472dc40700ef33f931863f58d444f243d6441861667...           0.127822\n",
       "10  8e2accea7ddbb84b7f6001e00bcb60f57f563c80633b53...           0.209793"
      ]
     },
     "execution_count": 12,
     "metadata": {},
     "output_type": "execute_result"
    }
   ],
   "source": [
    "roi = area_stats.add_area_km2_property_to_feature_collection(roi,geometry_area_column)\n",
    "\n",
    "roi  = roi.select([geometry_area_column,geo_id_column]) ##select only fields of interest\n",
    "\n",
    "roi_alerts_buffer = roi.map(lambda feature: \n",
    "        feature.buffer(local_alerts_buffer_radius,max_error_alert_buff))\n",
    "\n",
    "## to check HOW TO HANDLE ALERT BUFFER - best ignore until know how/if alerts will be used like this\n",
    "###roi_alerts_buffer = roi_alerts_buffer.map(add_area_km2_property_to_feature).select([geometry_area_column,geo_id_column])\n",
    "\n",
    "geemap.ee_to_pandas(roi_alerts_buffer)\n",
    "geemap.ee_to_pandas(roi)"
   ]
  },
  {
   "cell_type": "code",
   "execution_count": 15,
   "id": "599f13d5-08b2-4562-8a73-c43ea59a6633",
   "metadata": {
    "tags": []
   },
   "outputs": [],
   "source": [
    "# ## checks\n",
    "# Map=geemap.Map()\n",
    "# Map.addLayer(roi, \"\", 'roi', 1, 1)\n",
    "# Map.addLayer(roi_alerts_buffer, \"\", 'roi_alerts_buffer', 1, 1)\n",
    "# Map"
   ]
  },
  {
   "cell_type": "markdown",
   "id": "749c76fb-f3ba-43cf-a918-4f6d09e43a7e",
   "metadata": {
    "tags": []
   },
   "source": [
    "### 1. Grab datasets\n"
   ]
  },
  {
   "cell_type": "markdown",
   "id": "91e74c34-930d-447d-8863-52dcf0b01b7b",
   "metadata": {},
   "source": [
    "#### Fetch: GLAD: Global 2000-2020 Land Cover and Land Use Change\n",
    "\n",
    "For full legend see: https://storage.googleapis.com/earthenginepartners-hansen/GLCLU2000-2020/v2/legend.xlsx\n",
    "\n",
    "NB all tree cover have values related to height: from 3m to >25m. \n",
    "stable tree height values: 25-48 (terra firma); 125-148 (wetland);\n",
    "height after disturbance values: 49-72 (terra firma); 149-172 (wetland) \n",
    "tree gain height values: 73-96 (terra firma); 173-196 (wetland); \n",
    "\n",
    "for now including all heights until agreed forest definition \n",
    "\n",
    "- value 25 tree stable\n",
    "- value 49 tree after disturbance \n",
    "- value 73 tree gain\n",
    "- value 248 tree from crop (NB need to investigate: likely plantation but could be secondary)\n",
    "- value 245 crop\n",
    "- value 24 vegetation \n",
    "- value 200 water \n",
    "- value 250 built up\n",
    "\n",
    "NB Change to >5m only "
   ]
  },
  {
   "cell_type": "code",
   "execution_count": 13,
   "id": "d9949f13-4509-4223-81ef-760447af9b55",
   "metadata": {
    "tags": []
   },
   "outputs": [],
   "source": [
    "glad_landcover_2020 = ee.Image('projects/glad/GLCLU2020/v2/LCLUC_2020')\n",
    "landmask = ee.Image(\"projects/glad/OceanMask\").lte(1)\n",
    "glad_landcover_2020 = glad_landcover_2020.updateMask(landmask);\n",
    "\n",
    "#trees\n",
    "glad_landcover_2020_main = glad_landcover_2020.where((glad_landcover_2020.gte(25)).And(glad_landcover_2020.lte(48)), 25) #stable trees\n",
    "glad_landcover_2020_main = glad_landcover_2020_main.where((glad_landcover_2020.gte(125)).And(glad_landcover_2020.lte(148)), 25) #stable trees\n",
    "\n",
    "# glad_landcover_2020_main = glad_landcover_2020_main.where((glad_landcover_2020.gte(49)).And(glad_landcover_2020.lte(72)), 49)\n",
    "# glad_landcover_2020_main = glad_landcover_2020_main.where((glad_landcover_2020.gte(149)).And(glad_landcover_2020.lte(172)), 49)\n",
    "# glad_landcover_2020_main = glad_landcover_2020_main.where((glad_landcover_2020.gte(73)).And(glad_landcover_2020.lte(96)), 73)\n",
    "# glad_landcover_2020_main = glad_landcover_2020_main.where((glad_landcover_2020.gte(173)).And(glad_landcover_2020.lte(196)), 73)\n",
    "\n",
    "# #vegetation\n",
    "# glad_landcover_2020_main = glad_landcover_2020_main.where((glad_landcover_2020.gte(0)).And(glad_landcover_2020.lte(24)), 24)\n",
    "# glad_landcover_2020_main = glad_landcover_2020_main.where((glad_landcover_2020.gte(100)).And(glad_landcover_2020.lte(124)), 24)\n",
    "# glad_landcover_2020_main = glad_landcover_2020_main.where((glad_landcover_2020.eq(240)).Or(glad_landcover_2020.eq(249)), 24)\n",
    "\n",
    "# #cropland\n",
    "# glad_landcover_2020_main = glad_landcover_2020_main.where((glad_landcover_2020.gte(244)).And(glad_landcover_2020.lte(247)), 244)\n",
    "\n",
    "# #water\n",
    "# glad_landcover_2020_main = glad_landcover_2020_main.where((glad_landcover_2020.gte(200)).And(glad_landcover_2020.lte(211)), 200)\n",
    "# glad_landcover_2020_main = glad_landcover_2020_main.where(glad_landcover_2020.eq(254), 200)\n",
    "\n",
    "# #built up\n",
    "# glad_landcover_2020_main = glad_landcover_2020_main.where((glad_landcover_2020.gte(250)).And(glad_landcover_2020.lte(253)), 250)\n"
   ]
  },
  {
   "cell_type": "markdown",
   "id": "4d28ef10-22cb-4e6a-bc55-54f3bb90c020",
   "metadata": {},
   "source": [
    "#### Get stable trees for 2020"
   ]
  },
  {
   "cell_type": "code",
   "execution_count": 14,
   "id": "b22b5834-5956-458e-99eb-d1854e9037b9",
   "metadata": {
    "tags": []
   },
   "outputs": [],
   "source": [
    "glad_stable_tree_2020 = glad_landcover_2020_main.eq(25) #binary stable trees (TO CHECK - height definititions)\n",
    "\n",
    "glad_stable_tree_2020 = area_stats.set_scale_property_from_image(glad_stable_tree_2020,glad_landcover_2020)\n",
    "\n",
    "glad_stable_tree_2020_area_km2 = area_stats.binary_to_area_km2(glad_stable_tree_2020)\n",
    "\n",
    "glad_stable_tree_2020_area_km2 = area_stats.set_scale_property_from_image(glad_stable_tree_2020_area_km2,glad_landcover_2020)"
   ]
  },
  {
   "cell_type": "code",
   "execution_count": 15,
   "id": "437478af-1e69-4b44-a274-1fa469490667",
   "metadata": {
    "tags": []
   },
   "outputs": [],
   "source": [
    "# ##checks\n",
    "# Map = geemap.Map()\n",
    "# Map.addLayer(glad_stable_tree_2020,{'min':0,'max':1,'palette':[\"white\",\"green\"]},\"glad_stable_tree_2020\")\n",
    "# Map"
   ]
  },
  {
   "cell_type": "markdown",
   "id": "c617f1e7-e46e-4a6e-b65d-10bfc9a2fd75",
   "metadata": {
    "tags": []
   },
   "source": [
    "#### Fetch: ESRI 10m Annual Land Use Land Cover (2017-2022)¶\n",
    "- Link: https://gee-community-catalog.org/projects/S2TSLULC/?h=esri\n",
    "\n",
    "- Overview: Time series of annual global maps of land use and land cover (LULC). It currently has data from 2017-2021. The maps are derived from ESA Sentinel-2 imagery at 10m resolution. Each map is a composite of LULC predictions for 9 classes throughout the year in order to generate a representative snapshot of each year. This dataset was generated by Impact Observatory, who used billions of human-labeled pixels (curated by the National Geographic Society) to train a deep learning model for land classification. This map uses an updated model from the 10-class model and combines Grass(formerly class 3) and Scrub (formerly class 6) into a single Rangeland class (class 11). The original Esri 2020 Land Cover collection uses 10 classes (Grass and Scrub separate) and an older version of the underlying deep learning model. \n",
    "\n",
    "- Reference:  Karra, Kontgis, et al. “Global land use/land cover with Sentinel-2 and deep learning.” IGARSS 2021-2021 IEEE International Geoscience and Remote Sensing Symposium. IEEE, 2021.\n",
    "- Legend (remapped values and hex code):\n",
    "- 1\tWater\t#1A5BAB\n",
    "- 2\tTrees\t#358221\n",
    "- 3\tFlooded Vegetation\t#87D19E\n",
    "- 4\tCrops\t#FFDB5C\n",
    "- 5\tBuilt Area\t#ED022A\n",
    "- 6\tBare Ground\t#EDE9E4\n",
    "- 7\tSnow/Ice\t#F2FAFF\n",
    "- 8\tClouds\t#C8C8C8\n",
    "- 9\tRangeland\t#C6AD8D"
   ]
  },
  {
   "cell_type": "code",
   "execution_count": 16,
   "id": "157e44f6-4752-4374-8e70-520ec50c50b9",
   "metadata": {
    "tags": []
   },
   "outputs": [],
   "source": [
    "esri_lulc10 = ee.ImageCollection(\"projects/sat-io/open-datasets/landcover/ESRI_Global-LULC_10m_TS\");\n",
    "\n",
    "esri_lulc10_2020 = esri_lulc10.filterDate('2020-01-01','2020-12-31').map(\n",
    "    lambda image:\n",
    "    image.remap([1,2,4,5,7,8,9,10,11],\n",
    "                [1,2,3,4,5,6,7,8,9])).mosaic()\n"
   ]
  },
  {
   "cell_type": "code",
   "execution_count": 17,
   "id": "1d391bdf-d1b3-46fb-a861-98a81f4e346a",
   "metadata": {
    "tags": []
   },
   "outputs": [
    {
     "name": "stdout",
     "output_type": "stream",
     "text": [
      "template_band_index:  0\n",
      "scale (m):  10\n"
     ]
    }
   ],
   "source": [
    "esri_trees_2020 = esri_lulc10_2020.eq(2) #get trees    NB check flooded veg class\n",
    "\n",
    "esri_trees_2020_area_km2 = area_stats.binary_to_area_km2(esri_trees_2020)\n",
    "\n",
    "esri_trees_2020_area_km2 = area_stats.set_scale_property_from_image(esri_trees_2020_area_km2,esri_lulc10.first(),0,verbose=True)\n"
   ]
  },
  {
   "cell_type": "code",
   "execution_count": 18,
   "id": "e29f7a16-04fd-40cc-a8d5-1ca1028279e4",
   "metadata": {
    "tags": []
   },
   "outputs": [],
   "source": [
    "#checks\n",
    "# Map = geemap.Map()\n",
    "# Map.addLayer(esri_trees_2020,{'min':0,'max':1,'palette':[\"white\",\"green\"]})\n",
    "# Map"
   ]
  },
  {
   "cell_type": "markdown",
   "id": "9a239095-5568-4ee9-aff0-9508756b47d1",
   "metadata": {
    "tags": []
   },
   "source": [
    "#### Fetch: Tropical Moist Forest by JRC\n",
    "Link: https:#  www.science.org/doi/10.1126/sciadv.abe1603 (paper); https://forobs.jrc.ec.europa.eu/static/tmf/TMF_DataUsersGuide.pdf (dataset description)  \n",
    "\n",
    "Overview: The transition map shows the spatial distribution of the tropical moist forest at the end of\n",
    "the year 2022. It depicts the sequential dynamics of changes by providing transition stages\n",
    "from the first year of the monitoring period to the end of the year 2022 (undisturbed forest,\n",
    "degradation, deforestation, regrowth, conversion to plantations) and subclasses for each\n",
    "transition class (period of disturbance, age of regrowth, several types of forest, several\n",
    "types of degradation and deforestation, change types within the mangroves and tree\n",
    "plantations).\n",
    "\n",
    "Reference: C. Vancutsem, F. Achard, J.-F. Pekel, G. Vieilledent, S. Carboni, D. Simonetti, J. Gallego,\n",
    "L.E.O.C. Aragão, R. Nasi. Long-term (1990-2019) monitoring of forest cover changes in the\n",
    "humid tropics. Science Advances 2021\n",
    "\n",
    "\n",
    "##### - See csv in this repo for legend and remap values: \"parameters/Recoding_JRC_TMF_product.csv\"\n",
    "\n",
    "\n",
    "\n"
   ]
  },
  {
   "cell_type": "markdown",
   "id": "9b32a041-ca9c-4d98-ad0b-d8cc354f6696",
   "metadata": {
    "tags": []
   },
   "source": [
    "##### Reclassify JRC TMF data into 3 classes from TMF dataset: 1) undisturbed forest, 2) disturbed forest and 3) plantation"
   ]
  },
  {
   "cell_type": "code",
   "execution_count": 19,
   "id": "705083fb-f59b-4dad-bcd8-15288fa41bf6",
   "metadata": {
    "tags": []
   },
   "outputs": [
    {
     "name": "stdout",
     "output_type": "stream",
     "text": [
      "30.000000000000004\n"
     ]
    }
   ],
   "source": [
    "JRC_TMF_transitions_raw = ee.ImageCollection('projects/JRC/TMF/v1_2021/TransitionMap_Subtypes') # raw data\n",
    "\n",
    "JRC_TMF_transitions = JRC_TMF_transitions_raw.mosaic() ### NB check why 2021?  \n",
    "\n",
    "\n",
    "\n",
    "#remap to 3 classes relevant to EUDR \n",
    "JRC_TMF_transitions_remap = image_prep.remap_image_from_csv_cols(image=JRC_TMF_transitions,\n",
    "                                                           csv_path=\"parameters/Recoding_JRC_TMF_product.csv\",\n",
    "                                                           from_col='JRC_TMF_original_class_value',\n",
    "                                                           to_col='Remap_EUDR_value',\n",
    "                                                           default_value=9999);\n",
    "## 1) undisturbed forest, 2) disturbed forest and 3) plantation\n",
    "JRC_TMF_undisturbed_2020 = JRC_TMF_transitions_remap.eq(1)\n",
    "\n",
    "JRC_TMF_disturbed_2020 = JRC_TMF_transitions_remap.eq(2)\n",
    "\n",
    "JRC_TMF_plantation  = JRC_TMF_transitions_remap.eq(3)\n",
    "\n",
    "JRC_TMF_undisturbed_2020_area_km2 =area_stats.binary_to_area_km2(JRC_TMF_undisturbed_2020)\n",
    "JRC_TMF_disturbed_2020_area_km2  = area_stats.binary_to_area_km2(JRC_TMF_disturbed_2020)\n",
    "JRC_TMF_plantation_area_km2  = area_stats.binary_to_area_km2(JRC_TMF_plantation)\n",
    "\n",
    "JRC_TMF_undisturbed_2020_area_km2 = area_stats.set_scale_property_from_image(JRC_TMF_undisturbed_2020_area_km2,\n",
    "                                                                  JRC_TMF_transitions_raw.first())\n",
    "JRC_TMF_disturbed_2020_area_km2 = area_stats.set_scale_property_from_image(JRC_TMF_disturbed_2020_area_km2,\n",
    "                                                                  JRC_TMF_transitions_raw.first())\n",
    "JRC_TMF_plantation_area_km2 = area_stats.set_scale_property_from_image(JRC_TMF_plantation_area_km2,\n",
    "                                                                  JRC_TMF_transitions_raw.first())\n",
    "                                     \n",
    "print (JRC_TMF_undisturbed_2020_area_km2.get(\"scale\").getInfo())\n",
    "# JRC_TMF_transitions_main = JRC_TMF_transitions.where((JRC_TMF_transitions.gte(10)).And(JRC_TMF_transitions.lte(12)), 10) "
   ]
  },
  {
   "cell_type": "code",
   "execution_count": 20,
   "id": "fc0e5c7c-2a39-42c9-b2a7-1eff7b27e0f6",
   "metadata": {
    "tags": []
   },
   "outputs": [],
   "source": [
    "# # #checks\n",
    "Map = geemap.Map()\n",
    "\n",
    "\n",
    "# TransitionMap_disturbed = TransitionMap_Main.where((TransitionMap_Main.eq(20)).Or(TransitionMap_Main.eq(30)),1);\n",
    "# TransitionMap_disturbed = TransitionMap_disturbed.eq(1)\n",
    "\n",
    "# Map.addLayer(TransitionMap_disturbed,{'min':0, 'max': 1, 'palette': [\"white\",\"lightGreen\"]}, \"TransitionMap_disturbed\",1,1);\n",
    "\n",
    "\n",
    "# ### Map.addLayer(JRC_TMF_transitions_main.eq(10).randomVisualizer(),{},'TMF-simple')\n",
    "\n",
    "# Map.addLayer(JRC_TMF_undisturbed_2020,{'min':0,'max':1,'palette':[\"white\",\"green\"]},'JRC_TMF_undisturbed_2020')\n",
    "# Map.addLayer(JRC_TMF_transitions_remap,{'min':0,'max':3,'palette':[\"white\",\"darkgreen\",\"lightgreen\",\"orange\"]},'JRC_TMF_transitions_remap')\n",
    "\n",
    "# Map"
   ]
  },
  {
   "cell_type": "markdown",
   "id": "157bf08c-77a7-4fb0-bacc-de30ec0cc72a",
   "metadata": {
    "tags": []
   },
   "source": [
    "#### Fetch: Global Forest Change \n",
    "Link: https://www.science.org/doi/10.1126/science.1244693 (paper); https://storage.googleapis.com/earthenginepartners-hansen/GFC-2022-v1.10/download.html (user notes v1.10)\n",
    "\n",
    "Citation: Hansen, M. C., P. V. Potapov, R. Moore, M. Hancher, S. A. Turubanova, A. Tyukavina, D. Thau, S. V. Stehman, S. J. Goetz, T. R. Loveland, A. Kommareddy, A. Egorov, L. Chini, C. O. Justice, and J. R. G. Townshend. \"High-Resolution Global Maps of 21st-Century Forest Cover Change.\" Science 342 (15 November): 850-53. 10.1126/science.1244693.\n",
    "\n",
    "Overview: Results from time-series analysis of Landsat images in characterizing global forest extent and change from 2000 through 2022.\n",
    "\n",
    "\n",
    "N.B. Next GFC update should give tree cover in 2020. Currently showing tree cover is for 2000 with loss pixels between 2001 and 2020 removed. \n"
   ]
  },
  {
   "cell_type": "code",
   "execution_count": 21,
   "id": "16ef7c4d-5131-4589-adb6-8e7aa1b2cdc2",
   "metadata": {
    "tags": []
   },
   "outputs": [],
   "source": [
    "gfc = ee.Image(\"UMD/hansen/global_forest_change_2022_v1_10\")\n",
    "\n",
    "gfc_treeCover_2000 = gfc.select(['treecover2000']) #get tree cover in 2000\n",
    "\n",
    "gfc_loss_2001_2020 = gfc.select(['lossyear']).lte(20) # get loss pixels since 2000 and up to and including 2020\n",
    "\n",
    "gfc_treeCover_2020 = gfc_treeCover_2000.where(gfc_loss_2001_2020.eq(1),0) # remove loss from original tree cover ot approximate remaining percentage cover\n"
   ]
  },
  {
   "cell_type": "markdown",
   "id": "e3179265-78c9-4944-9ae8-82212e0af7ce",
   "metadata": {},
   "source": [
    "##### Get treecover in 2020"
   ]
  },
  {
   "cell_type": "code",
   "execution_count": 22,
   "id": "f660ba55-b21e-4c37-a7ad-4941c3af0031",
   "metadata": {
    "tags": []
   },
   "outputs": [],
   "source": [
    "gfc_treeCover_2020_binary=gfc_treeCover_2020.gt(10) #FAO 10% definition...\n",
    "\n",
    "## TO DO think about gain and 2010 cover\n",
    "\n",
    "gfc_treeCover_2020_area_km2 = area_stats.binary_to_area_km2(gfc_treeCover_2020_binary)\n",
    "\n",
    "gfc_treeCover_2020_area_km2 = area_stats.set_scale_property_from_image(gfc_treeCover_2020_area_km2,gfc)\n"
   ]
  },
  {
   "cell_type": "code",
   "execution_count": 23,
   "id": "034c445a-27fd-4651-a772-dc275ce53ac2",
   "metadata": {
    "tags": []
   },
   "outputs": [],
   "source": [
    "##checks\n",
    "# Map = geemap.Map()\n",
    "# Map.addLayer(gfc_treeCover_2020_binary,{'min':0,'max':1,'palette':[\"white\",\"green\"]})\n",
    "# Map"
   ]
  },
  {
   "cell_type": "markdown",
   "id": "b095a09d-6686-4328-9145-81d979b6d6ab",
   "metadata": {},
   "source": [
    "#### Fetch: Primary humid forest GLAD/UMD\n",
    "Link: https://developers.google.com/earth-engine/datasets/catalog/UMD_GLAD_PRIMARY_HUMID_TROPICAL_FORESTS_v1\n",
    "\n",
    "Citation: Turubanova S., Potapov P., Tyukavina, A., and Hansen M. (2018) Ongoing primary forest loss in Brazil, Democratic Republic of the Congo, and Indonesia. Environmental Research Letters. https://doi.org/10.1088/1748-9326/aacd1c\n",
    "\n",
    "Overview: Created by the UMD GLAD team. The primary forest extent was mapped for the year 2001 at a spatial resolution of 30 meters using globally acquired, free-of-charge, and consistently processed Landsat imagery"
   ]
  },
  {
   "cell_type": "code",
   "execution_count": 24,
   "id": "cdd001e2-e01e-42ac-bd26-2dd7497ee6a3",
   "metadata": {
    "tags": []
   },
   "outputs": [],
   "source": [
    "primary_HT_forests_2001_raw = ee.ImageCollection('UMD/GLAD/PRIMARY_HUMID_TROPICAL_FORESTS/v1')\n",
    "\n",
    "#get band and mosaic\n",
    "primary_HT_forests_2001 = primary_HT_forests_2001_raw.select(\"Primary_HT_forests\").mosaic().selfMask();\n",
    "\n",
    "#remove GFC loss pixels from 2001-2020 (as previous technique with GFC, above)\n",
    "primary_HT_forests_2020 = primary_HT_forests_2001.where(gfc_loss_2001_2020.eq(1),0)#.selfMask()\n"
   ]
  },
  {
   "cell_type": "code",
   "execution_count": 25,
   "id": "a61b391d-5a02-4b6b-b322-a0da6b803959",
   "metadata": {
    "tags": []
   },
   "outputs": [
    {
     "name": "stdout",
     "output_type": "stream",
     "text": [
      "template_band_index:  0\n",
      "scale (m):  27.829872698318393\n"
     ]
    }
   ],
   "source": [
    "primary_HT_forests_2020_area_km2 = area_stats.binary_to_area_km2(primary_HT_forests_2020)\n",
    "\n",
    "primary_HT_forests_2020_area_km2 = area_stats.set_scale_property_from_image(primary_HT_forests_2020_area_km2,primary_HT_forests_2001_raw.first(),0,verbose=True)\n"
   ]
  },
  {
   "cell_type": "code",
   "execution_count": 26,
   "id": "7e9f72fa-1e30-4b5d-a727-c1086aca0da7",
   "metadata": {
    "tags": []
   },
   "outputs": [],
   "source": [
    "# # checks\n",
    "# Map = geemap.Map()\n",
    "\n",
    "# # Map.addLayer(Primary_HT_forests_2001, {'min': 0,'max': 1.0,'palette':['White\",'Blue']}, 'Primary HT forests: 2001');\n",
    "# Map.addLayer(primary_HT_forests_2020, {'min': 0,'max': 1.0,'palette':['White','Green']}, 'Primary HT forests: 2020');\n",
    "\n",
    "# Map"
   ]
  },
  {
   "cell_type": "markdown",
   "id": "2167889b-d027-4fc9-b425-931b18e61575",
   "metadata": {
    "tags": []
   },
   "source": [
    "#### Fetch: JAXA Forest/non-forest maps"
   ]
  },
  {
   "cell_type": "markdown",
   "id": "77a9e6fa-2ef8-44ea-9b2c-3bedd9b2df90",
   "metadata": {},
   "source": [
    "\n",
    "Links: https://www.eorc.jaxa.jp/ALOS/en/dataset/fnf_e.htm; https://developers.google.com/earth-engine/datasets/catalog/JAXA_ALOS_PALSAR_YEARLY_FNF4\n",
    "\n",
    "Citation:\n",
    "Masanobu Shimada, Takuya Itoh, Takeshi Motooka, Manabu Watanabe, Shiraishi Tomohiro, Rajesh Thapa, and Richard Lucas, \"New Global Forest/Non-forest Maps from ALOS PALSAR Data (2007-2010)\", Remote Sensing of Environment, 155, pp. 13-31, December 2014. doi:10.1016/j.rse.2014.04.014.\n",
    "\n",
    "Overview: The global forest/non-forest map (FNF) was produced the years 2017-2020. are generated by classifying the SAR image (backscattering coefficient) in the global 25m resolution PALSAR-2/PALSAR SAR mosaic so that strong and low backscatter pixels are assigned as \"forest\" and \"non-forest\", respectively. Here, \"forest\" is defined as the natural forest with the area larger than 0.5 ha and forest cover over 10%. This definition is the same as the Food and Agriculture Organization (FAO) definition. Since the radar backscatter from the forest depends on the region (climate zone), the classification of Forest/Non-Forest is conducted by using a region-dependent threshold of backscatter. The classification accuracy is checked by using in-situ photos and high-resolution optical satellite images.\n",
    "\n",
    "Global 4-class\n",
    "- 1 \t #00b200\tDense Forest\n",
    "- 2 \t #83ef62\tNon-dense Forest\n",
    "- 3 \t #ffff99\tNon-Forest\n",
    "- 4 \t #0000ff\tWater"
   ]
  },
  {
   "cell_type": "code",
   "execution_count": 27,
   "id": "6195694a-2cf7-4373-bfb7-83de71771169",
   "metadata": {
    "tags": []
   },
   "outputs": [],
   "source": [
    "JAXA_forestNonForest_raw = ee.ImageCollection('JAXA/ALOS/PALSAR/YEARLY/FNF4');\n",
    "\n",
    "JAXA_forestNonForest_2020 =  JAXA_forestNonForest_raw.filterDate('2020-01-01', '2020-12-31').select('fnf').mosaic();\n",
    "\n",
    "#select all trees (i.e. both dense and non-dense forest classes)\n",
    "JAXA_forestNonForest_2020_binary = JAXA_forestNonForest_2020.lte(2)"
   ]
  },
  {
   "cell_type": "code",
   "execution_count": 28,
   "id": "153dc2d6-94dd-4e92-ab4d-56852dc20cd6",
   "metadata": {
    "tags": []
   },
   "outputs": [
    {
     "name": "stdout",
     "output_type": "stream",
     "text": [
      "template_band_index:  0\n",
      "scale (m):  24.73766462072746\n"
     ]
    }
   ],
   "source": [
    "JAXA_forestNonForest_2020_area_km2 = area_stats.binary_to_area_km2(JAXA_forestNonForest_2020_binary)\n",
    "\n",
    "JAXA_forestNonForest_2020_area_km2 = area_stats.set_scale_property_from_image(JAXA_forestNonForest_2020_area_km2,JAXA_forestNonForest_raw.first(),0,verbose=True)"
   ]
  },
  {
   "cell_type": "code",
   "execution_count": 29,
   "id": "f289cba9-36f6-4c9c-bab8-38a1a9fdb4d3",
   "metadata": {
    "tags": []
   },
   "outputs": [],
   "source": [
    "## checks\n",
    "# Map = geemap.Map()\n",
    "\n",
    "# ## Map.addLayer(JAXA_forestNonForest_2020, {'min': 1,'max': 4,'palette': ['00b200','83ef62','ffff99','0000ff']}, 'JAXA Forest/Non-Forest 2020 - 4 classes');\n",
    "\n",
    "# Map.addLayer(JAXA_forestNonForest_2020_binary,{'min': 0,'max': 1.0,'palette':['White','Green']}, 'JAXA Forest/Non-Forest 2020');\n",
    "\n",
    "# Map"
   ]
  },
  {
   "cell_type": "markdown",
   "id": "f20cf6e3-d30a-4c92-a9f8-65afcaebcdd7",
   "metadata": {
    "tags": []
   },
   "source": [
    "#### Fetch: oil palm data\n",
    "Link: https://developers.google.com/earth-engine/datasets/catalog/BIOPAMA_GlobalOilPalm_v1;  https://essd.copernicus.org/articles/13/1211/2021/\n",
    "\n",
    "Citation: Adrià, Descals, Serge, Wich, Erik, Meijaard, David, Gaveau, Stephen, Peedell, & Zoltan, Szantoi. (2021, January 27). High resolution global industrial and smallholder oil palm map for 2019 (Version v1). Zenodo. doi:10.5281/zenodo.4473715\n",
    "\n",
    "Overview: The dataset is a 10m global industrial and smallholder oil palm map for 2019. It covers areas where oil palm plantations were detected. The classified images are the output of a convolutional neural network based on Sentinel-1 and Sentinel-2 half-year composites.\n",
    "\n",
    "Data selection used in stats: 1 & 2\n",
    "\n",
    "- Value\tColor\tDescription\n",
    "- 1\t#ff0000\tIndustrial closed-canopy oil palm plantations\n",
    "- 2\t#ef00ff\tSmallholder closed-canopy oil palm plantations\n",
    "- 3\t#696969\tOther land covers and/or uses that are not closed-canopy oil palm. "
   ]
  },
  {
   "cell_type": "code",
   "execution_count": 30,
   "id": "0d03c745-f6d0-49ef-9d77-4b23cbb34853",
   "metadata": {
    "tags": []
   },
   "outputs": [],
   "source": [
    "# Import the dataset; a collection of composite granules from 2019.\n",
    "oil_palm_descals_raw = ee.ImageCollection('BIOPAMA/GlobalOilPalm/v1');\n",
    "\n",
    "# Select the classification band and mosaic all of the granules into a single image.\n",
    "oil_palm_descals_mosaic = oil_palm_descals_raw.select('classification').mosaic();\n",
    "\n",
    "# Visualisation only - not needed: create a mask to add transparency to non-oil palm plantation class pixels.\n",
    "mask = oil_palm_descals_mosaic.neq(3);\n",
    "\n",
    "mask = mask.where(mask.eq(0), 0.6); #not sure about this - from online (check)\n",
    "\n",
    "oil_palm_descals_binary = oil_palm_descals_mosaic.lte(2) #choosing to ignore\n",
    "\n"
   ]
  },
  {
   "cell_type": "code",
   "execution_count": 31,
   "id": "821eb472-fefe-4297-95d6-49d3742b57c5",
   "metadata": {
    "tags": []
   },
   "outputs": [
    {
     "name": "stdout",
     "output_type": "stream",
     "text": [
      "template_band_index:  0\n",
      "scale (m):  10\n"
     ]
    }
   ],
   "source": [
    "oil_palm_descals_binary_area_km2 = area_stats.binary_to_area_km2(oil_palm_descals_binary)\n",
    "\n",
    "oil_palm_descals_binary_area_km2 = area_stats.set_scale_property_from_image(oil_palm_descals_binary_area_km2,oil_palm_descals_raw.first(),0,verbose=True)\n",
    "\n"
   ]
  },
  {
   "cell_type": "code",
   "execution_count": 32,
   "id": "24aeb6ef-262e-4278-b272-be864b57a070",
   "metadata": {
    "tags": []
   },
   "outputs": [],
   "source": [
    "# # checks\n",
    "# classificationVis = {#   'min': 1,#   'max': 3,   'palette': ['ff0000','ef00ff', '696969'] }; # for differen\n",
    "# Map = geemap.Map()\n",
    "\n",
    "# # Display the data on the map.\n",
    "# # Map.addLayer(oil_palm_descals_mosaic.updateMask(mask),\n",
    "# #              classificationVis, 'Oil palm plantation type', 1,1);\n",
    "\n",
    "# Map.addLayer(oil_palm_descals_binary,\n",
    "#              {'min':0,'max':1,'palette':[\"white\",\"orange\"]}, 'Oil palm plantation binary', 1,1);\n",
    "\n",
    "# Map.setCenter(-3.0175, 5.2745,12);\n",
    "# Map"
   ]
  },
  {
   "cell_type": "markdown",
   "id": "aa8dbd09-9c5d-4c6f-9208-c779a09183c6",
   "metadata": {
    "tags": []
   },
   "source": [
    "#### Fetch FDaP Palm probability map (Forest Data Partnership unpublished product): Indonesia and Malaysia\n",
    "- model produced as part of the FDaP project. \n",
    "- NB preliminary output, recieved from Nick clinton (Google) on 16/11/2023"
   ]
  },
  {
   "cell_type": "code",
   "execution_count": 33,
   "id": "a8500b26-5d99-42c0-ab43-fd02c7755127",
   "metadata": {
    "tags": []
   },
   "outputs": [],
   "source": [
    "FDaP_palm_2020_model_raw = ee.ImageCollection(\"projects/forestdatapartnership/assets/palm/palm_2020_model_20231026\");\n",
    "FDaP_palm_2020_model = FDaP_palm_2020_model_raw.mosaic().gt(0.9).selfMask()\n"
   ]
  },
  {
   "cell_type": "code",
   "execution_count": 34,
   "id": "2b24ee54-7cc4-4576-b911-f699122fa402",
   "metadata": {
    "tags": []
   },
   "outputs": [
    {
     "name": "stdout",
     "output_type": "stream",
     "text": [
      "template_band_index:  0\n",
      "scale (m):  10\n"
     ]
    }
   ],
   "source": [
    "FDaP_palm_2020_model_area_km2 = area_stats.binary_to_area_km2(FDaP_palm_2020_model)\n",
    "FDaP_palm_2020_model_area_km2 = area_stats.set_scale_property_from_image(FDaP_palm_2020_model_area_km2,FDaP_palm_2020_model_raw.first(),0,verbose=True)\n",
    "\n"
   ]
  },
  {
   "cell_type": "code",
   "execution_count": 35,
   "id": "576b366c-1695-4f41-83a1-32619c4cf713",
   "metadata": {
    "tags": []
   },
   "outputs": [],
   "source": [
    "## Checks\n",
    "# Map = geemap.Map()\n",
    "# Map.addLayer(palm_2020_model, {'min':0,'max':1,'palette': ['white','orange']}, 'palm_2020_model');\n",
    "# Map"
   ]
  },
  {
   "cell_type": "markdown",
   "id": "292a177d-48dd-47de-a908-ee28cd4b7d42",
   "metadata": {
    "tags": []
   },
   "source": [
    "#### Cocoa maps: Côte d'Ivoire and Ghana\n",
    "Link(s): https://nk.users.earthengine.app/view/cocoa-map; https://www.nature.com/articles/s43016-023-00751-8\n",
    "\n",
    "Citation: Kalischek, N., Lang, N., Renier, C. et al. Cocoa plantations are associated with deforestation in Côte d’Ivoire and Ghana. Nat Food 4, 384–393 (2023). https://doi.org/10.1038/s43016-023-00751-8\n",
    "\n",
    "Overview: Cocoa farming maps for Côte d'Ivoire and Ghana at a resolution of 10m. The maps are based on Sentinel-2 images taken between January 2019 and December 2021, which are interpreted with an ensemble of convolutional neural networks (CNN), each trained on a large corpus of geo-referenced ground truth cocoa farms and non-cocoa sites, including more than 100,000 farms. Each model predicts a binary cocoa map and the final map is computed by taking the average, indicating the degree of agreement among the models. Additionally, we compute the best threshold at 0.65 according to a held-out validation set, i.e. all values above 65 % in the probability map are classified as cocoa and all others as non-cocoa areas.\n",
    "\n",
    "- NB imagery years usd for model include 2021 ( the followign year) so some LU conversion may have occurred (in either direction) since 2020 (a key year of interest for EUDR) \n",
    "- Using suggested threshold dataset of >0.65 from GEE script\n",
    "- Chose to not include al;ternative cocoa map for this area by Abu et al. (2021), map as independent validation suggested their model performed poorly (pers. comm. M. Sassen, Nov 2023)"
   ]
  },
  {
   "cell_type": "code",
   "execution_count": 36,
   "id": "ec1d73c8-3e4c-42ce-b89a-d46a3ac85da0",
   "metadata": {
    "tags": []
   },
   "outputs": [],
   "source": [
    "# cocoa_map_kalischek = ee.ImageCollection('projects/ee-nk-cocoa/assets/cocoa_map');\n",
    "\n",
    "cocoa_map_kalischek_threshold = ee.Image('projects/ee-nk-cocoa/assets/cocoa_map_threshold_065');"
   ]
  },
  {
   "cell_type": "code",
   "execution_count": 37,
   "id": "419c1d61-36e8-438c-bcbf-f7b49e4c3128",
   "metadata": {
    "tags": []
   },
   "outputs": [
    {
     "name": "stdout",
     "output_type": "stream",
     "text": [
      "template_band_index:  0\n",
      "scale (m):  10.080003101582253\n"
     ]
    }
   ],
   "source": [
    "cocoa_map_kalischek_threshold_area_km2 = area_stats.binary_to_area_km2(cocoa_map_kalischek_threshold)\n",
    "cocoa_map_kalischek_threshold_area_km2 = area_stats.set_scale_property_from_image(cocoa_map_kalischek_threshold_area_km2,cocoa_map_kalischek_threshold,0,verbose=True)\n"
   ]
  },
  {
   "cell_type": "code",
   "execution_count": 38,
   "id": "5d15847b-d7c4-4da6-b729-0c46d937f886",
   "metadata": {
    "tags": []
   },
   "outputs": [],
   "source": [
    "## Checks\n",
    "# Map = geemap.Map()\n",
    "# Map.addLayer(cocoa_map_kalischek_threshold, {'min':0,'max':1,'palette': ['white','brown']}, 'palm_2020_model');\n",
    "# Map"
   ]
  },
  {
   "cell_type": "markdown",
   "id": "342224be-bb57-4f2e-9993-4fd2f02289f5",
   "metadata": {},
   "source": [
    "#### Fetch: Global Administrative Unit Layer (GAUL) 2015\n",
    "\n",
    "Link:\n",
    "\n",
    "\n",
    "Citation: \n",
    "\n",
    "\n",
    "Overview:\n",
    "\n"
   ]
  },
  {
   "cell_type": "code",
   "execution_count": 39,
   "id": "ccdaae5f-615c-4bb6-bad3-b3af611ed013",
   "metadata": {
    "tags": []
   },
   "outputs": [],
   "source": [
    "GAUL_boundaries_poly = ee.FeatureCollection(\"FAO/GAUL/2015/level0\");\n",
    "\n",
    "template = ee.Image(\"UMD/hansen/global_forest_change_2022_v1_10\");\n",
    "\n",
    "GAUL_boundaries_adm0_code = GAUL_boundaries_poly.reduceToImage([\"ADM0_CODE\"],ee.Reducer.mode())  #make into image with the admn0 country code as the value\n"
   ]
  },
  {
   "cell_type": "code",
<<<<<<< HEAD
=======
   "execution_count": 40,
   "id": "6ac52a7a-26d3-431a-8bc9-8d14e79ad506",
   "metadata": {
    "tags": []
   },
   "outputs": [],
   "source": [
    "list_GAUL_boundaries_poly_admn0_code = GAUL_boundaries_poly.aggregate_array(\"ADM0_CODE\").distinct().getInfo()\n",
    "\n",
    "list_GAUL_boundaries_poly_country_name = GAUL_boundaries_poly.aggregate_array(\"ADM0_NAME\").distinct().getInfo()\n",
    "\n",
    "GAUL_lookup_table = pd.DataFrame({\"ADM0_CODE\":list_GAUL_boundaries_poly_admn0_code,\"ADM0_NAME\":list_GAUL_boundaries_poly_country_name})\n",
    "\n",
    "GAUL_lookup_table.rename(columns={\"ADM0_NAME\":\"Country_name\"},inplace=True)\n",
    "\n",
    "GAUL_lookup_table\n",
    "\n",
    "GAUL_lookup_table.to_csv(path_or_buf=\"GAUL_look_up_table.csv\",header=True,index=False)\n"
   ]
  },
  {
   "cell_type": "code",
>>>>>>> 33945417
   "execution_count": 43,
   "id": "c3637fdb-661a-4eea-9343-3a411fb70ce3",
   "metadata": {
    "tags": []
   },
   "outputs": [
    {
     "name": "stdout",
     "output_type": "stream",
     "text": [
      "template_band_index:  0\n",
      "scale (m):  27.829872698318393\n"
     ]
    },
    {
     "data": {
      "text/html": [
       "<div><style>:root {\n",
       "  --font-color-primary: var(--jp-content-font-color0, rgba(0, 0, 0, 1));\n",
       "  --font-color-secondary: var(--jp-content-font-color2, rgba(0, 0, 0, 0.6));\n",
       "  --font-color-accent: rgba(123, 31, 162, 1);\n",
       "  --border-color: var(--jp-border-color2, #e0e0e0);\n",
       "  --background-color: var(--jp-layout-color0, white);\n",
       "  --background-color-row-even: var(--jp-layout-color1, white);\n",
       "  --background-color-row-odd: var(--jp-layout-color2, #eeeeee);\n",
       "}\n",
       "\n",
       "html[theme=\"dark\"],\n",
       "body[data-theme=\"dark\"],\n",
       "body.vscode-dark {\n",
       "  --font-color-primary: rgba(255, 255, 255, 1);\n",
       "  --font-color-secondary: rgba(255, 255, 255, 0.6);\n",
       "  --font-color-accent: rgb(173, 132, 190);\n",
       "  --border-color: #2e2e2e;\n",
       "  --background-color: #111111;\n",
       "  --background-color-row-even: #111111;\n",
       "  --background-color-row-odd: #313131;\n",
       "}\n",
       "\n",
       ".ee {\n",
       "  padding: 1em;\n",
       "  line-height: 1.5em;\n",
       "  min-width: 300px;\n",
       "  max-width: 1200px;\n",
       "  overflow-y: scroll;\n",
       "  max-height: 600px;\n",
       "  border: 1px solid var(--border-color);\n",
       "  font-family: monospace;\n",
       "}\n",
       "\n",
       ".ee li {\n",
       "  list-style-type: none;\n",
       "}\n",
       "\n",
       ".ee ul {\n",
       "  padding-left: 1.5em !important;\n",
       "  margin: 0;\n",
       "}\n",
       "\n",
       ".ee > ul {\n",
       "  padding-left: 0 !important;\n",
       "}\n",
       "\n",
       ".ee-open,\n",
       ".ee-shut {\n",
       "  color: var(--font-color-secondary);\n",
       "  cursor: pointer;\n",
       "  margin: 0;\n",
       "}\n",
       "\n",
       ".ee-open:hover,\n",
       ".ee-shut:hover {\n",
       "  color: var(--font-color-primary);\n",
       "}\n",
       "\n",
       ".ee-k {\n",
       "  color: var(--font-color-accent);\n",
       "  margin-right: 6px;\n",
       "}\n",
       "\n",
       ".ee-v {\n",
       "  color: var(--font-color-primary);\n",
       "}\n",
       "\n",
       ".ee-toggle {\n",
       "  display: none;\n",
       "}\n",
       "\n",
       ".ee-shut + ul {\n",
       "  display: none;\n",
       "}\n",
       "\n",
       ".ee-open + ul {\n",
       "  display: block;\n",
       "}\n",
       "\n",
       ".ee-shut::before {\n",
       "  display: inline-block;\n",
       "  content: \"▼\";\n",
       "  margin-right: 6px;\n",
       "  transform: rotate(-90deg);\n",
       "  transition: transform 0.2s;\n",
       "}\n",
       "\n",
       ".ee-open::before {\n",
       "  transform: rotate(0deg);\n",
       "  display: inline-block;\n",
       "  content: \"▼\";\n",
       "  margin-right: 6px;\n",
       "  transition: transform 0.2s;\n",
       "}\n",
       "</style><div class='ee'><ul><li><label class='ee-shut'>Image (1 band)<input type='checkbox' class='ee-toggle'></label><ul><li><span class='ee-k'>type:</span><span class='ee-v'>Image</span></li><li><label class='ee-shut'>bands: List (1 element)<input type='checkbox' class='ee-toggle'></label><ul><li><label class='ee-shut'>0: \"mode\", signed int8, EPSG:4326<input type='checkbox' class='ee-toggle'></label><ul><li><span class='ee-k'>id:</span><span class='ee-v'>mode</span></li><li><span class='ee-k'>crs:</span><span class='ee-v'>EPSG:4326</span></li><li><label class='ee-shut'>crs_transform: [0.00025, 0, 0, 0, -0.00025, 0]<input type='checkbox' class='ee-toggle'></label><ul><li><span class='ee-k'>0:</span><span class='ee-v'>0.00025</span></li><li><span class='ee-k'>1:</span><span class='ee-v'>0</span></li><li><span class='ee-k'>2:</span><span class='ee-v'>0</span></li><li><span class='ee-k'>3:</span><span class='ee-v'>0</span></li><li><span class='ee-k'>4:</span><span class='ee-v'>-0.00025</span></li><li><span class='ee-k'>5:</span><span class='ee-v'>0</span></li></ul></li><li><label class='ee-shut'>data_type: signed int8<input type='checkbox' class='ee-toggle'></label><ul><li><span class='ee-k'>type:</span><span class='ee-v'>PixelType</span></li><li><span class='ee-k'>max:</span><span class='ee-v'>127</span></li><li><span class='ee-k'>min:</span><span class='ee-v'>-128</span></li><li><span class='ee-k'>precision:</span><span class='ee-v'>int</span></li></ul></li></ul></li></ul></li><li><label class='ee-shut'>properties: Object (1 property)<input type='checkbox' class='ee-toggle'></label><ul><li><span class='ee-k'>scale:</span><span class='ee-v'>27.829872698318393</span></li></ul></li></ul></li></ul></div><script>function toggleHeader() {\n",
       "    const parent = this.parentElement;\n",
       "    parent.className = parent.className === \"ee-open\" ? \"ee-shut\" : \"ee-open\";\n",
       "}\n",
       "\n",
       "for (let c of document.getElementsByClassName(\"ee-toggle\")) {\n",
       "    c.onclick = toggleHeader;\n",
       "}</script></div>"
      ],
      "text/plain": [
<<<<<<< HEAD
       "<ee.image.Image at 0x7fb700cc6be0>"
=======
       "<ee.image.Image at 0x7fae245bc280>"
>>>>>>> 33945417
      ]
     },
     "execution_count": 43,
     "metadata": {},
     "output_type": "execute_result"
    }
   ],
   "source": [
    "crs_template = gfc.select(0).projection().crs().getInfo()\n",
    "\n",
    "GAUL_boundaries_adm0_code_reproj = GAUL_boundaries_adm0_code.reproject(\n",
    "  crs= crs_template,\n",
    "  scale= area_stats.get_scale_from_image(gfc),\n",
    ").int8()\n",
    "\n",
    "\n",
    "GAUL_boundaries_adm0_code_reproj = area_stats.set_scale_property_from_image(GAUL_boundaries_adm0_code_reproj,gfc,0,verbose=True)\n",
    "GAUL_boundaries_adm0_code_reproj\n",
    "\n",
    "# GAUL_boundaries.aggregate_array(\"ADM0_CODE\").distinct()"
   ]
  },
  {
   "cell_type": "code",
   "execution_count": 44,
   "id": "6e4b5880-760c-4288-b00f-d1dfff0368f7",
   "metadata": {
    "tags": []
   },
   "outputs": [],
   "source": [
    "# Map = geemap.Map()\n",
    "\n",
    "# Map.addLayer(GAUL_boundaries_adm0_code_reproj.randomVisualizer(),\"\",\"GAUL image\",1,1)\n",
    "\n",
    "# Map.addLayer(GAUL_boundaries_poly,{'color':\"grey\"},\"gaul poly\",1,0.5)\n",
    "\n",
    "\n"
   ]
  },
  {
   "cell_type": "markdown",
   "id": "e74b37b2-f1ba-4c13-ab47-9416ab125762",
   "metadata": {
    "tags": []
   },
   "source": [
    "#### Fetch: World Database on Protected Areas (WDPA)\n",
    "Link: www.protectedplanet.net\n",
    "\n",
    "Citation: UNEP-WCMC and IUCN (year), Protected Planet: The World Database on Protected Areas (WDPA) [On-line], [insert month/year of the version used], Cambridge, UK: UNEP-WCMC and IUCN Available at: www.protectedplanet.net.\n",
    "\n",
    "Overview: The World Database on Protected Areas (WDPA) is the most up-to-date and complete source of information on protected areas, updated monthly with submissions from governments, non-governmental organizations, landowners, and communities. It is managed by the United Nations Environment Programme's World Conservation Monitoring Centre (UNEP-WCMC) with support from IUCN and its World Commission on Protected Areas (WCPA).\n",
    "\n",
    "WDPA User Manual. For details including methodologies,standards, data providers, metadata field definitions and descriptions, refer to the WDPA User Manual.\n",
    " "
   ]
  },
  {
   "cell_type": "markdown",
   "id": "11474224-5cf0-4e48-84b6-9509ff225694",
   "metadata": {
    "tags": []
   },
   "source": [
    "Processing info:\n",
    "\n",
    "Protected areas converted to raster (i.e. an image) at high resolution (approx 30m). \n",
    "\n",
    "Rational: avoids use of hefty polygon intersections just to show presence in ROI and fits in current raster based framework.\n",
    "\n",
    "Filtering and preparation. Currently based on use for protected area statistics.\n",
    "- date: this is using \"current\" data (it's updated monthly) - assuming if plot is in a protected area they need to know even if after 2020.\n",
    "- point data: currently buffering by reported area where this exists.\n",
    "- removed sites: removed all but designated sites; removed Man and Biosphere reserves (for detail see: WDPA Manual)\n",
    "\n",
    "- TO DO: check filtering steps - especially how to handle buffered points - seperate column as estimated boundary only?\n"
   ]
  },
  {
   "cell_type": "code",
   "execution_count": 45,
   "id": "8e962a1b-5b19-4fc5-8a3b-30931fd7d961",
   "metadata": {
    "tags": []
   },
   "outputs": [],
   "source": [
    "wdpa_pnt = ee.FeatureCollection(\"WCMC/WDPA/current/points\");\n",
    "\n",
    "wdpa_poly = ee.FeatureCollection(\"WCMC/WDPA/current/polygons\");\n",
    "\n",
    "#apply filters and merge polygon with buffered points  \n",
    "wdpa_filt = WDPA_prep.filterWDPA(wdpa_poly).merge(WDPA_prep.filterWDPA(wdpa_pnt).filter(ee.Filter.gt('REP_AREA', 0)).map(WDPA_prep.bufferByArea));\n",
    "#turn into image (no crs etc set currently)\n",
    "wdpa_overlap = wdpa_filt.reduceToImage(['STATUS_YR'],'min');  #make into raster - remove mask if want 0s\n",
    "\n",
    "#make binary\n",
    "wdpa_binary = wdpa_overlap.lt(2070).unmask()\n"
   ]
  },
  {
   "cell_type": "markdown",
   "id": "27936847-1625-4a98-9466-5d598db59f1a",
   "metadata": {},
   "source": [
    "##### Setting projection and resolution etc (based on GFC scale as template)"
   ]
  },
  {
   "cell_type": "code",
   "execution_count": 46,
   "id": "a5f7ff99-eabd-42af-b3d4-7df0b3de2665",
   "metadata": {
    "tags": []
   },
   "outputs": [
    {
     "name": "stdout",
     "output_type": "stream",
     "text": [
      "template_band_index:  0\n",
      "scale (m):  27.829872698318393\n"
     ]
    }
   ],
   "source": [
    "#reproject based on gfc data (approx 30m res which should be easily)\n",
    "crs_template = gfc.select(0).projection().crs().getInfo()\n",
    "\n",
    "wdpa_binary_reproj = wdpa_binary.reproject(\n",
    "  crs= crs_template,\n",
    "  scale= area_stats.get_scale_from_image(gfc),\n",
    ").int8()\n",
    "\n",
    "protected_areas_WDPA_area_km2 = area_stats.binary_to_area_km2(wdpa_binary_reproj)\n",
    "\n",
    "protected_areas_WDPA_area_km2 = area_stats.set_scale_property_from_image(protected_areas_WDPA_area_km2,gfc,0,verbose=True)\n"
   ]
  },
  {
   "cell_type": "code",
   "execution_count": 47,
   "id": "48bad1e9-1e52-4e6e-893b-82cb17f54389",
   "metadata": {
    "tags": []
   },
   "outputs": [],
   "source": [
    "# ##checks\n",
    "\n",
    "# Map = geemap.Map()\n",
    "\n",
    "# Map.addLayer(wdpa_filt,\"\",\"filtered wdpa_poly buff pnt\",1,1)\n",
    "\n",
    "# # image version takes a while to show\n",
    "# Map.addLayer(wdpa_binary_reproj, {min:0, max:1, 'palette':['white','purple']},'wdpa_binary_reproj',1,1); #visualise raster - with count of overlaps\n",
    "\n",
    "# # Map.set\n",
    "# Map"
   ]
  },
  {
   "cell_type": "markdown",
   "id": "d28cbfde-e3be-4f90-8566-1eb61a2a01f9",
   "metadata": {
    "tags": []
   },
   "source": [
    "#### Other Effective area-based Conservation Measures (OECMs)\n"
   ]
  },
  {
   "cell_type": "markdown",
   "id": "d1db30b4-5da5-4c51-9759-b3f4f1de9891",
   "metadata": {},
   "source": [
    "Link(s):\n",
    "https://www.protectedplanet.net/en/thematic-areas/oecms?tab=OECMs\n",
    "https://www.protectedplanet.net/en/thematic-areas/oecms?tab=Methodology\n",
    "\n",
    "Citation:\n",
    "UNEP-WCMC and IUCN (2023), Protected Planet: The World Database on Protected Areas (WDPA) and World Database on Other Effective Area-based Conservation Measures (WD-OECM) [Online], November 2023, Cambridge, UK: UNEP-WCMC and IUCN. Available at: www.protectedplanet.net.\n",
    "\n",
    "Overview:\n",
    "The WD-OECM can be combined with the World Database on Protected Areas (WDPA) to provide a more comprehensive picture of the world’s conservation network;\n",
    "The WDPAID is the unique identifier for both the WD-OECM and WDPA. It remains unique even when the two databases are combined;\n",
    "When the two databases are combined, the PA_DEF field can be used to distinguish protected areas (1) from OECMs (0);\n",
    "\n",
    "\n",
    "Rationale: these are being used along with protected areas to measure progress towrads Target 3 of the new global biodiversity framework (https://www.cbd.int/gbf/targets/3/) \n",
    "\n",
    "Caveats: \n",
    "WD-OECM is not updated automatically in GEE as yet (snapshot shown for this demo). In future there could be an agreement to make it updated each month in GEE (as the WDPA I currently)\\\n",
    "Only a few countries covered to date. \n",
    "No point data present but may be in future and code should adatp for this.\n"
   ]
  },
  {
   "cell_type": "code",
   "execution_count": 48,
   "id": "214591e7-798f-4bee-b8f3-eab4cfa33e79",
   "metadata": {
    "tags": []
   },
   "outputs": [],
   "source": [
    "OECM_poly_1 = ee.FeatureCollection(\"projects/ee-andyarnellgee/assets/p0004_commodity_mapper_support/raw/WDPA_OECM_polygons1\")\n",
    "OECM_poly_2 = ee.FeatureCollection(\"projects/ee-andyarnellgee/assets/p0004_commodity_mapper_support/raw/WDPA_OECM_polygons2\")\n",
    "OECM_poly_3 = ee.FeatureCollection(\"projects/ee-andyarnellgee/assets/p0004_commodity_mapper_support/raw/WDPA_OECM_polygons3\")\n",
    "\n",
    "OECM_2023_poly = ee.FeatureCollection([OECM_poly_1,OECM_poly_2,OECM_poly_3]).flatten().filter(ee.Filter.eq(\"PA_DEF\",\"0\")) #collating uploaded shapefiles and filtering for only OECMs \n",
    "\n",
    "OECM_2023_poly.limit(10)\n",
    "\n",
    "OECM_2023_binary = OECM_2023_poly.reduceToImage([\"WDPAID\"],ee.Reducer.count()).gt(0).selfMask() #convert to image\n",
    "\n"
   ]
  },
  {
   "cell_type": "code",
   "execution_count": 49,
   "id": "49cd2a62-35d0-42a0-bc5b-c5d428876dde",
   "metadata": {
    "tags": []
   },
   "outputs": [
    {
     "name": "stdout",
     "output_type": "stream",
     "text": [
      "template_band_index:  0\n",
      "scale (m):  27.829872698318393\n"
     ]
    }
   ],
   "source": [
    "#reproject based on gfc data\n",
    "crs_template = gfc.select(0).projection().crs().getInfo()\n",
    "\n",
    "OECM_2023_binary_reproj = OECM_2023_binary.reproject(\n",
    "  crs= crs_template,\n",
    "  scale= area_stats.get_scale_from_image(gfc),\n",
    ").int8()\n",
    "\n",
    "OECM_2023_area_km2 = area_stats.binary_to_area_km2(OECM_2023_binary_reproj)\n",
    "\n",
    "OECM_2023_area_km2 = area_stats.set_scale_property_from_image(OECM_2023_area_km2,gfc,0,verbose=True)\n",
    "\n",
    "\n"
   ]
  },
  {
   "cell_type": "code",
   "execution_count": 50,
   "id": "7eed9030-41b0-4acf-bb57-6015ad67543f",
   "metadata": {
    "tags": []
   },
   "outputs": [],
   "source": [
    "# Map = geemap.Map() \n",
    "# Map.addLayer(OECM_2023_binary,{min:0, max:1, 'palette':['white','purple']},\"OECM_2023_binary_reproj\",1,1)\n",
    "# Map "
   ]
  },
  {
   "cell_type": "markdown",
   "id": "51fb7a7c-48ad-4789-82f8-36a50cff8af3",
   "metadata": {
    "tags": []
   },
   "source": [
    "#### Fetch: Key Biodiversity Areas (KBAs)\n",
    "Link: https://www.keybiodiversityareas.org/kba-data/request; \n",
    "https://www.keybiodiversityareas.org/termsofservice\n",
    "\n",
    "Citation: BirdLife International ([year e.g. 2023]). The World Database of Key Biodiversity Areas. Developed by the KBA Partnership: BirdLife International, International Union for the Conservation of Nature, Amphibian Survival Alliance, Conservation International, Critical Ecosystem Partnership Fund, Global Environment Facility, Re:wild, NatureServe, Rainforest Trust, Royal Society for the Protection of Birds, Wildlife Conservation Society and World Wildlife Fund. Available at www.keybiodiversityareas.org. [Accessed (please insert date of download dd/mm/yyyy)].\n",
    "\n",
    "Overview: Key Biodiversity Areas, which are among the most incredible and diverse places on Earth for nature, from deserts to the middle of the ocean, are sites of global importance to the planet’s overall health and the persistence of biodiversity. The Key Biodiversity Area Partnership - an ambitious partnership of 13 global conservation organizations - is helping prevent the rapid loss of biodiversity by supporting nationally led efforts to identify these places on the planet that are critical for the survival of unique plants and animals, and the ecological communities they comprise.\n",
    "\n",
    "By mapping these most important sites on Earth, and providing information about the wildlife living there, private industry, governments and other stakeholders can make the best decisions about how to manage that land (or waters), where to avoid development, and how best to conserve and protect the animals and plants for which the sites are so important.\n",
    "\n",
    "NB\n",
    "- RATIONALE: Useful flag as these areas typically become protected in future (large overlap with existing protected areas whcih take a while to be designated) \n",
    "- The last populations of species are found in a subset of KBAs (i.e., Alliance for Zero Extinction (AZE) sites)\n",
    "- KBAs have rigourous inclusion criteria and typically have active management for protecting species they contain"
   ]
  },
  {
   "cell_type": "code",
   "execution_count": 51,
   "id": "f329dd50-3505-4fcc-8aee-7f044f30ad27",
   "metadata": {
    "tags": []
   },
   "outputs": [],
   "source": [
    "kbas_2023_poly = ee.FeatureCollection(\"projects/ee-andyarnellgee/assets/p0004_commodity_mapper_support/raw/KBAsGlobal_2023_March_01_POL\");##uploaded - may need rights\n",
    "\n",
    "kba_2023_overlap = kbas_2023_poly.reduceToImage(['SitRecID'],'count').selfMask()  #make into raster - remove mask if want 0s\n",
    "\n",
    "kba_2023_binary = kba_2023_overlap.gte(0)"
   ]
  },
  {
   "cell_type": "markdown",
   "id": "2fb2fa79-5528-4719-a5a5-7db70aa5e048",
   "metadata": {
    "tags": []
   },
   "source": [
    "##### Setting projection and resolution etc (based on GFC scale as template)"
   ]
  },
  {
   "cell_type": "code",
   "execution_count": 52,
   "id": "8edf2113-431c-4e9f-9191-a6406f825e1b",
   "metadata": {
    "tags": []
   },
   "outputs": [
    {
     "name": "stdout",
     "output_type": "stream",
     "text": [
      "template_band_index:  0\n",
      "scale (m):  27.829872698318393\n"
     ]
    }
   ],
   "source": [
    "#reproject based on gfc data\n",
    "crs_template = gfc.select(0).projection().crs().getInfo()\n",
    "\n",
    "kba_2023_binary_reproj = kba_2023_binary.reproject(\n",
    "  crs= crs_template,\n",
    "  scale= area_stats.get_scale_from_image(gfc),\n",
    ").int8()\n",
    "\n",
    "kba_2023_area_km2 = area_stats.binary_to_area_km2(kba_2023_binary_reproj)\n",
    "\n",
    "kba_2023_area_km2 = area_stats.set_scale_property_from_image(kba_2023_area_km2,gfc,0,verbose=True)\n",
    "\n"
   ]
  },
  {
   "cell_type": "code",
   "execution_count": 53,
   "id": "6ed2b72a-6f9b-49d1-9545-02306201d673",
   "metadata": {
    "tags": []
   },
   "outputs": [],
   "source": [
    "# # ##checks\n",
    "# Map = geemap.Map()\n",
    "# # Map.addLayer(kbas_2023_poly,\"\",'kbas_2023_poly',0,1); \n",
    "# # Map.addLayer(kba_2023_overlap, {'min':0, 'max':5, 'palette':['blue','red']},'kba_overlap',0,1); #visualise raster - with count of overlaps\n",
    "# Map.addLayer(kba_2023_binary, {'min':0, 'max':1, 'palette':['white','black']},'kba_binary',1,1); #binary raster\n",
    "\n",
    "# Map"
   ]
  },
  {
   "cell_type": "markdown",
   "id": "9cf8b89f-b084-4407-9ade-8c401babf65c",
   "metadata": {},
   "source": [
    "#### Indeginous peoples and conseveed areas (ICCA) flag??\n",
    "\n",
    "Rationale: Noted in the EUDR. \n",
    "Many may be points (instread of polygons) or hidden (they are not always regarded well from their own country when shown and listed on a map). Could do some buffer zones on points? Similarly for \n",
    "\n",
    "Some ideas for how to get spatial data / proxy on page 18: Generating the layer of potential ICCAs in the followinbg\n",
    "https://report.territoriesoflife.org/wp-content/uploads/2021/05/ICCA-Territories-of-Life-2021-Report-GLOBAL-ENG.pdf"
   ]
  },
  {
   "cell_type": "markdown",
   "id": "f40227de-c70f-4e68-9377-45c1632e3d04",
   "metadata": {},
   "source": [
    "#### Fetch: RADD forest disturbance alert\n",
    "\n",
    "Link: http://radd-alert.wur.nl; https://gee-community-catalog.org/projects/radd/\n",
    "\n",
    "Citation: Reiche J, Mullissa A, Slagter B, Gou Y, Tsendbazar N-E, Odongo-Braun C, Vollrath A, Weisse MJ, Stolle F, Pickens A, Donchyts G, Clinton N, Gorelick N, and Herold M (2021). https://doi.org/10.1088/1748-9326/abd0a8\n",
    "\n",
    "Overview:\n",
    "RADD - RAdar for Detecting Deforestation - Near real-time disturbances in humid tropical forest based on Sentinel-1 at 10m spatial scale. \n",
    "NB only primary humid tropical forest of South America (13 countries), Central America (6 countries), Africa (25 countries), insular Southeast Asia (5 countries) and Pacific (1 country).\n",
    "A new forest disturbance alert is triggered based on a single observation from the latest Sentinel-1 C-band radar image. Subsequent observations are used to iteratively update the forest disturbance probability, increase confidence and confirm or reject the alert. Alerts are confirmed within a maximum 90-day period if the forest disturbance probability is above 97.5% (high confidence alerts). Unconfirmed alerts (low confidence alerts) are provided for forest disturbance probabilities above 85%. The date of the alert is set to the date of the image that first triggered the alert.\n",
    "\n",
    "\n",
    "Approach for deforestations risk proxy: run stats for areas around each input feature and 5km buffer. \n",
    "Select only recent forest loss (i.e. in the last 2 years) based on todays date.\n",
    "\n",
    "Possible data alternatives: use GFC loss (not as recent); use combination of loss and alerts; use off-shelf deforestation risk product (no buffer needed for this).\n",
    "\n",
    "Instead of buffer and recency, use actual rates such as here https://code.earthengine.google.com/ab1e640b81a107b796718f285a56422a\n"
   ]
  },
  {
   "cell_type": "code",
   "execution_count": 54,
   "id": "d2667908-cb57-4337-a61f-f7656b8af13e",
   "metadata": {
    "tags": []
   },
   "outputs": [
    {
     "name": "stdout",
     "output_type": "stream",
     "text": [
      "start_date_yyDDD 21332\n"
     ]
    }
   ],
   "source": [
    "# Getting today's date\n",
    "ee_now =ee.Date(datetime.now())#.format()\n",
    "# print(ee_now.getInfo())\n",
    "\n",
    "# Calculate the start date\n",
    "start_date = ee_now.advance(how_many_days_back, \"day\")\n",
    "\n",
    "# Needs to be in yyDDD format and needs to be a number, so need to parse too\n",
    "start_date_yyDDD = ee.Number.parse(start_date.format('yyDDD'))\n",
    "\n",
    "print(\"start_date_yyDDD\", start_date_yyDDD.getInfo())\n"
   ]
  },
  {
   "cell_type": "code",
   "execution_count": 55,
   "id": "fb85ed7c-88d3-4605-b4c2-5e198635ca3e",
   "metadata": {
    "tags": []
   },
   "outputs": [
    {
     "data": {
      "text/html": [
       "<div><style>:root {\n",
       "  --font-color-primary: var(--jp-content-font-color0, rgba(0, 0, 0, 1));\n",
       "  --font-color-secondary: var(--jp-content-font-color2, rgba(0, 0, 0, 0.6));\n",
       "  --font-color-accent: rgba(123, 31, 162, 1);\n",
       "  --border-color: var(--jp-border-color2, #e0e0e0);\n",
       "  --background-color: var(--jp-layout-color0, white);\n",
       "  --background-color-row-even: var(--jp-layout-color1, white);\n",
       "  --background-color-row-odd: var(--jp-layout-color2, #eeeeee);\n",
       "}\n",
       "\n",
       "html[theme=\"dark\"],\n",
       "body[data-theme=\"dark\"],\n",
       "body.vscode-dark {\n",
       "  --font-color-primary: rgba(255, 255, 255, 1);\n",
       "  --font-color-secondary: rgba(255, 255, 255, 0.6);\n",
       "  --font-color-accent: rgb(173, 132, 190);\n",
       "  --border-color: #2e2e2e;\n",
       "  --background-color: #111111;\n",
       "  --background-color-row-even: #111111;\n",
       "  --background-color-row-odd: #313131;\n",
       "}\n",
       "\n",
       ".ee {\n",
       "  padding: 1em;\n",
       "  line-height: 1.5em;\n",
       "  min-width: 300px;\n",
       "  max-width: 1200px;\n",
       "  overflow-y: scroll;\n",
       "  max-height: 600px;\n",
       "  border: 1px solid var(--border-color);\n",
       "  font-family: monospace;\n",
       "}\n",
       "\n",
       ".ee li {\n",
       "  list-style-type: none;\n",
       "}\n",
       "\n",
       ".ee ul {\n",
       "  padding-left: 1.5em !important;\n",
       "  margin: 0;\n",
       "}\n",
       "\n",
       ".ee > ul {\n",
       "  padding-left: 0 !important;\n",
       "}\n",
       "\n",
       ".ee-open,\n",
       ".ee-shut {\n",
       "  color: var(--font-color-secondary);\n",
       "  cursor: pointer;\n",
       "  margin: 0;\n",
       "}\n",
       "\n",
       ".ee-open:hover,\n",
       ".ee-shut:hover {\n",
       "  color: var(--font-color-primary);\n",
       "}\n",
       "\n",
       ".ee-k {\n",
       "  color: var(--font-color-accent);\n",
       "  margin-right: 6px;\n",
       "}\n",
       "\n",
       ".ee-v {\n",
       "  color: var(--font-color-primary);\n",
       "}\n",
       "\n",
       ".ee-toggle {\n",
       "  display: none;\n",
       "}\n",
       "\n",
       ".ee-shut + ul {\n",
       "  display: none;\n",
       "}\n",
       "\n",
       ".ee-open + ul {\n",
       "  display: block;\n",
       "}\n",
       "\n",
       ".ee-shut::before {\n",
       "  display: inline-block;\n",
       "  content: \"▼\";\n",
       "  margin-right: 6px;\n",
       "  transform: rotate(-90deg);\n",
       "  transition: transform 0.2s;\n",
       "}\n",
       "\n",
       ".ee-open::before {\n",
       "  transform: rotate(0deg);\n",
       "  display: inline-block;\n",
       "  content: \"▼\";\n",
       "  margin-right: 6px;\n",
       "  transition: transform 0.2s;\n",
       "}\n",
       "</style><div class='ee'><ul><li><label class='ee-shut'>Image (1 band)<input type='checkbox' class='ee-toggle'></label><ul><li><span class='ee-k'>type:</span><span class='ee-v'>Image</span></li><li><label class='ee-shut'>bands: List (1 element)<input type='checkbox' class='ee-toggle'></label><ul><li><label class='ee-shut'>0: \"Date\", int ∈ [0, 1], EPSG:4326<input type='checkbox' class='ee-toggle'></label><ul><li><span class='ee-k'>id:</span><span class='ee-v'>Date</span></li><li><span class='ee-k'>crs:</span><span class='ee-v'>EPSG:4326</span></li><li><label class='ee-shut'>crs_transform: [1, 0, 0, 0, 1, 0]<input type='checkbox' class='ee-toggle'></label><ul><li><span class='ee-k'>0:</span><span class='ee-v'>1</span></li><li><span class='ee-k'>1:</span><span class='ee-v'>0</span></li><li><span class='ee-k'>2:</span><span class='ee-v'>0</span></li><li><span class='ee-k'>3:</span><span class='ee-v'>0</span></li><li><span class='ee-k'>4:</span><span class='ee-v'>1</span></li><li><span class='ee-k'>5:</span><span class='ee-v'>0</span></li></ul></li><li><label class='ee-shut'>data_type: int ∈ [0, 1]<input type='checkbox' class='ee-toggle'></label><ul><li><span class='ee-k'>type:</span><span class='ee-v'>PixelType</span></li><li><span class='ee-k'>max:</span><span class='ee-v'>1</span></li><li><span class='ee-k'>min:</span><span class='ee-v'>0</span></li><li><span class='ee-k'>precision:</span><span class='ee-v'>int</span></li></ul></li></ul></li></ul></li></ul></li></ul></div><script>function toggleHeader() {\n",
       "    const parent = this.parentElement;\n",
       "    parent.className = parent.className === \"ee-open\" ? \"ee-shut\" : \"ee-open\";\n",
       "}\n",
       "\n",
       "for (let c of document.getElementsByClassName(\"ee-toggle\")) {\n",
       "    c.onclick = toggleHeader;\n",
       "}</script></div>"
      ],
      "text/plain": [
<<<<<<< HEAD
       "<ee.image.Image at 0x7fb700c45340>"
=======
       "<ee.image.Image at 0x7fae244fe340>"
>>>>>>> 33945417
      ]
     },
     "execution_count": 55,
     "metadata": {},
     "output_type": "execute_result"
    }
   ],
   "source": [
    "# Define the Image Collection\n",
    "radd = ee.ImageCollection('projects/radar-wur/raddalert/v1')\n",
    "\n",
    "# Forest baseline (from Primart HT forests data)\n",
    "forest_baseline = ee.Image(radd.filterMetadata('layer', 'contains', 'forest_baseline')\n",
    "    .mosaic())\n",
    " \n",
    "# Latest RADD alert\n",
    "latest_radd_alert = ee.Image(radd.filterMetadata('layer', 'contains', 'alert')\n",
    "    .sort('system:time_end', False)\n",
    "    .mosaic())\n",
    "\n",
    "# Update mask for RADD alert to be within primary forest (TO CHECK maybe unnecessry step)\n",
    "latest_radd_alert_masked = latest_radd_alert.select('Alert')#.updateMask(forest_baseline)\n",
    "\n",
    "# Mask confirmed alerts #TO CHECK do we want to be more conservative?\n",
    "latest_radd_alert_masked_confirmed = latest_radd_alert_masked.unmask().eq(3)\n",
    "\n",
    "# Update mask for confirmed alerts by date\n",
    "latest_radd_alert_confirmed_recent = latest_radd_alert.select('Date').gte(start_date_yyDDD).selfMask()\n",
    "latest_radd_alert_confirmed_recent"
   ]
  },
  {
   "cell_type": "code",
   "execution_count": 56,
   "id": "0f856250-5654-4bf9-bf69-3620e126ae73",
   "metadata": {
    "tags": []
   },
   "outputs": [
    {
     "name": "stdout",
     "output_type": "stream",
     "text": [
      "template_band_index:  0\n",
      "scale (m):  10\n"
     ]
    }
   ],
   "source": [
    "latest_radd_alert_confirmed_recent_area_km2 = area_stats.binary_to_area_km2(latest_radd_alert_confirmed_recent)\n",
    "\n",
    "latest_radd_alert_confirmed_recent_area_km2 = area_stats.set_scale_property_from_image(latest_radd_alert_confirmed_recent_area_km2,radd.first(),0,verbose=True)\n"
   ]
  },
  {
   "cell_type": "code",
   "execution_count": 57,
   "id": "6879913a-e64b-40fd-acd7-f0d1909169b5",
   "metadata": {
    "tags": []
   },
   "outputs": [],
   "source": [
    "# # #checks\n",
    "# Map = geemap.Map()\n",
    "\n",
    "# # # # Add Forest baseline layer to the map\n",
    "# Map.addLayer(forest_baseline, {'palette': ['darkgreen']}, 'Forest baseline', 0, 1)\n",
    "\n",
    "# Map.addLayer(latest_radd_alert_confirmed_recent,\n",
    "#     {'min': 0, 'max': 1, 'palette': ['white', 'red']},\n",
    "#     'RADD alert masked confirmed - recent (i.e., filtered by date)', 1, 1)\n",
    "\n",
    "\n",
    "# Map"
   ]
  },
  {
   "cell_type": "markdown",
   "id": "71e13dd0-85e2-4f9b-bed8-9fcc9dd32f2c",
   "metadata": {
    "tags": []
   },
   "source": [
    "#### Set properties for which images need special treatment"
   ]
  },
  {
   "cell_type": "code",
   "execution_count": 58,
   "id": "7ada930c-e43f-4796-8852-65d845efcbaa",
   "metadata": {
    "tags": []
   },
   "outputs": [],
   "source": [
    "#deforestation alerts\n",
    "# set property so run stats for a buffer around site; \n",
    "# and show presence only as output \n",
    "latest_radd_alert_confirmed_recent_area_km2 = latest_radd_alert_confirmed_recent_area_km2.setMulti(\n",
    "    {\"alerts_buffer\":1,\"presence_only_flag\":1})\n",
    "\n",
    "#important sites: 1) protected areas and 2) KBAs (likely future protectred areas) \n",
    "# show presence only as output \n",
    "protected_areas_WDPA_area_km2 = protected_areas_WDPA_area_km2.set(\"presence_only_flag\",1)\n",
    "\n",
    "OECM_2023_area_km2 = OECM_2023_area_km2.set(\"presence_only_flag\",1)\n",
    "\n",
    "kba_2023_area_km2 = kba_2023_area_km2.set(\"presence_only_flag\",1)\n",
    "\n"
   ]
  },
  {
   "cell_type": "markdown",
   "id": "6075125b-851e-490e-a60a-bb8d867aafb3",
   "metadata": {
    "tags": []
   },
   "source": [
    "#### Create dictionary of images and image names\n",
    "- prep for reduceRegions statistics so name of datasets/image is added to area stats\n",
    "- sets \"system:index\" property of each image\n",
    "- result is an image collection with "
   ]
  },
  {
   "cell_type": "code",
   "execution_count": 59,
   "id": "443aab36-2bb3-4f9f-9398-6d5b80ae8f48",
   "metadata": {
    "tags": []
   },
   "outputs": [
    {
     "name": "stdout",
     "output_type": "stream",
     "text": [
      "number of images:  16\n"
     ]
    },
    {
     "data": {
      "text/html": [
       "<div><style>:root {\n",
       "  --font-color-primary: var(--jp-content-font-color0, rgba(0, 0, 0, 1));\n",
       "  --font-color-secondary: var(--jp-content-font-color2, rgba(0, 0, 0, 0.6));\n",
       "  --font-color-accent: rgba(123, 31, 162, 1);\n",
       "  --border-color: var(--jp-border-color2, #e0e0e0);\n",
       "  --background-color: var(--jp-layout-color0, white);\n",
       "  --background-color-row-even: var(--jp-layout-color1, white);\n",
       "  --background-color-row-odd: var(--jp-layout-color2, #eeeeee);\n",
       "}\n",
       "\n",
       "html[theme=\"dark\"],\n",
       "body[data-theme=\"dark\"],\n",
       "body.vscode-dark {\n",
       "  --font-color-primary: rgba(255, 255, 255, 1);\n",
       "  --font-color-secondary: rgba(255, 255, 255, 0.6);\n",
       "  --font-color-accent: rgb(173, 132, 190);\n",
       "  --border-color: #2e2e2e;\n",
       "  --background-color: #111111;\n",
       "  --background-color-row-even: #111111;\n",
       "  --background-color-row-odd: #313131;\n",
       "}\n",
       "\n",
       ".ee {\n",
       "  padding: 1em;\n",
       "  line-height: 1.5em;\n",
       "  min-width: 300px;\n",
       "  max-width: 1200px;\n",
       "  overflow-y: scroll;\n",
       "  max-height: 600px;\n",
       "  border: 1px solid var(--border-color);\n",
       "  font-family: monospace;\n",
       "}\n",
       "\n",
       ".ee li {\n",
       "  list-style-type: none;\n",
       "}\n",
       "\n",
       ".ee ul {\n",
       "  padding-left: 1.5em !important;\n",
       "  margin: 0;\n",
       "}\n",
       "\n",
       ".ee > ul {\n",
       "  padding-left: 0 !important;\n",
       "}\n",
       "\n",
       ".ee-open,\n",
       ".ee-shut {\n",
       "  color: var(--font-color-secondary);\n",
       "  cursor: pointer;\n",
       "  margin: 0;\n",
       "}\n",
       "\n",
       ".ee-open:hover,\n",
       ".ee-shut:hover {\n",
       "  color: var(--font-color-primary);\n",
       "}\n",
       "\n",
       ".ee-k {\n",
       "  color: var(--font-color-accent);\n",
       "  margin-right: 6px;\n",
       "}\n",
       "\n",
       ".ee-v {\n",
       "  color: var(--font-color-primary);\n",
       "}\n",
       "\n",
       ".ee-toggle {\n",
       "  display: none;\n",
       "}\n",
       "\n",
       ".ee-shut + ul {\n",
       "  display: none;\n",
       "}\n",
       "\n",
       ".ee-open + ul {\n",
       "  display: block;\n",
       "}\n",
       "\n",
       ".ee-shut::before {\n",
       "  display: inline-block;\n",
       "  content: \"▼\";\n",
       "  margin-right: 6px;\n",
       "  transform: rotate(-90deg);\n",
       "  transition: transform 0.2s;\n",
       "}\n",
       "\n",
       ".ee-open::before {\n",
       "  transform: rotate(0deg);\n",
       "  display: inline-block;\n",
       "  content: \"▼\";\n",
       "  margin-right: 6px;\n",
       "  transition: transform 0.2s;\n",
       "}\n",
       "</style><div class='ee'><ul><li><label class='ee-shut'>ImageCollection (16 elements)<input type='checkbox' class='ee-toggle'></label><ul><li><span class='ee-k'>type:</span><span class='ee-v'>ImageCollection</span></li><li><label class='ee-shut'>bands: []<input type='checkbox' class='ee-toggle'></label><ul></ul></li><li><label class='ee-shut'>features: List (16 elements)<input type='checkbox' class='ee-toggle'></label><ul><li><label class='ee-shut'>0: Image (1 band)<input type='checkbox' class='ee-toggle'></label><ul><li><span class='ee-k'>type:</span><span class='ee-v'>Image</span></li><li><label class='ee-shut'>bands: List (1 element)<input type='checkbox' class='ee-toggle'></label><ul><li><label class='ee-shut'>0: \"treecover2000\", float, EPSG:4326<input type='checkbox' class='ee-toggle'></label><ul><li><span class='ee-k'>id:</span><span class='ee-v'>treecover2000</span></li><li><span class='ee-k'>crs:</span><span class='ee-v'>EPSG:4326</span></li><li><label class='ee-shut'>crs_transform: [0.00025, 0, -180, 0, -0.00025, 80]<input type='checkbox' class='ee-toggle'></label><ul><li><span class='ee-k'>0:</span><span class='ee-v'>0.00025</span></li><li><span class='ee-k'>1:</span><span class='ee-v'>0</span></li><li><span class='ee-k'>2:</span><span class='ee-v'>-180</span></li><li><span class='ee-k'>3:</span><span class='ee-v'>0</span></li><li><span class='ee-k'>4:</span><span class='ee-v'>-0.00025</span></li><li><span class='ee-k'>5:</span><span class='ee-v'>80</span></li></ul></li><li><label class='ee-shut'>data_type: float<input type='checkbox' class='ee-toggle'></label><ul><li><span class='ee-k'>type:</span><span class='ee-v'>PixelType</span></li><li><span class='ee-k'>precision:</span><span class='ee-v'>float</span></li></ul></li></ul></li></ul></li><li><label class='ee-shut'>properties: Object (2 properties)<input type='checkbox' class='ee-toggle'></label><ul><li><span class='ee-k'>scale:</span><span class='ee-v'>27.829872698318393</span></li><li><span class='ee-k'>system:index:</span><span class='ee-v'>GFC_Treecover_2020</span></li></ul></li></ul></li><li><label class='ee-shut'>1: Image (1 band)<input type='checkbox' class='ee-toggle'></label><ul><li><span class='ee-k'>type:</span><span class='ee-v'>Image</span></li><li><label class='ee-shut'>bands: List (1 element)<input type='checkbox' class='ee-toggle'></label><ul><li><label class='ee-shut'>0: \"remapped\", float, EPSG:4326<input type='checkbox' class='ee-toggle'></label><ul><li><span class='ee-k'>id:</span><span class='ee-v'>remapped</span></li><li><span class='ee-k'>crs:</span><span class='ee-v'>EPSG:4326</span></li><li><label class='ee-shut'>crs_transform: [1, 0, 0, 0, 1, 0]<input type='checkbox' class='ee-toggle'></label><ul><li><span class='ee-k'>0:</span><span class='ee-v'>1</span></li><li><span class='ee-k'>1:</span><span class='ee-v'>0</span></li><li><span class='ee-k'>2:</span><span class='ee-v'>0</span></li><li><span class='ee-k'>3:</span><span class='ee-v'>0</span></li><li><span class='ee-k'>4:</span><span class='ee-v'>1</span></li><li><span class='ee-k'>5:</span><span class='ee-v'>0</span></li></ul></li><li><label class='ee-shut'>data_type: float<input type='checkbox' class='ee-toggle'></label><ul><li><span class='ee-k'>type:</span><span class='ee-v'>PixelType</span></li><li><span class='ee-k'>precision:</span><span class='ee-v'>float</span></li></ul></li></ul></li></ul></li><li><label class='ee-shut'>properties: Object (2 properties)<input type='checkbox' class='ee-toggle'></label><ul><li><span class='ee-k'>scale:</span><span class='ee-v'>10</span></li><li><span class='ee-k'>system:index:</span><span class='ee-v'>ESRI_Trees_2020</span></li></ul></li></ul></li><li><label class='ee-shut'>2: Image (1 band)<input type='checkbox' class='ee-toggle'></label><ul><li><span class='ee-k'>type:</span><span class='ee-v'>Image</span></li><li><label class='ee-shut'>bands: List (1 element)<input type='checkbox' class='ee-toggle'></label><ul><li><label class='ee-shut'>0: \"fnf\", float, EPSG:4326<input type='checkbox' class='ee-toggle'></label><ul><li><span class='ee-k'>id:</span><span class='ee-v'>fnf</span></li><li><span class='ee-k'>crs:</span><span class='ee-v'>EPSG:4326</span></li><li><label class='ee-shut'>crs_transform: [1, 0, 0, 0, 1, 0]<input type='checkbox' class='ee-toggle'></label><ul><li><span class='ee-k'>0:</span><span class='ee-v'>1</span></li><li><span class='ee-k'>1:</span><span class='ee-v'>0</span></li><li><span class='ee-k'>2:</span><span class='ee-v'>0</span></li><li><span class='ee-k'>3:</span><span class='ee-v'>0</span></li><li><span class='ee-k'>4:</span><span class='ee-v'>1</span></li><li><span class='ee-k'>5:</span><span class='ee-v'>0</span></li></ul></li><li><label class='ee-shut'>data_type: float<input type='checkbox' class='ee-toggle'></label><ul><li><span class='ee-k'>type:</span><span class='ee-v'>PixelType</span></li><li><span class='ee-k'>precision:</span><span class='ee-v'>float</span></li></ul></li></ul></li></ul></li><li><label class='ee-shut'>properties: Object (2 properties)<input type='checkbox' class='ee-toggle'></label><ul><li><span class='ee-k'>scale:</span><span class='ee-v'>24.73766462072746</span></li><li><span class='ee-k'>system:index:</span><span class='ee-v'>JAXA_Forest_non_forest_2020</span></li></ul></li></ul></li><li><label class='ee-shut'>3: Image (1 band)<input type='checkbox' class='ee-toggle'></label><ul><li><span class='ee-k'>type:</span><span class='ee-v'>Image</span></li><li><label class='ee-shut'>bands: List (1 element)<input type='checkbox' class='ee-toggle'></label><ul><li><label class='ee-shut'>0: \"b1\", float, EPSG:4326<input type='checkbox' class='ee-toggle'></label><ul><li><span class='ee-k'>id:</span><span class='ee-v'>b1</span></li><li><span class='ee-k'>crs:</span><span class='ee-v'>EPSG:4326</span></li><li><label class='ee-shut'>crs_transform: [0.00025, 0, -180, 0, -0.00025, 80]<input type='checkbox' class='ee-toggle'></label><ul><li><span class='ee-k'>0:</span><span class='ee-v'>0.00025</span></li><li><span class='ee-k'>1:</span><span class='ee-v'>0</span></li><li><span class='ee-k'>2:</span><span class='ee-v'>-180</span></li><li><span class='ee-k'>3:</span><span class='ee-v'>0</span></li><li><span class='ee-k'>4:</span><span class='ee-v'>-0.00025</span></li><li><span class='ee-k'>5:</span><span class='ee-v'>80</span></li></ul></li><li><label class='ee-shut'>data_type: float<input type='checkbox' class='ee-toggle'></label><ul><li><span class='ee-k'>type:</span><span class='ee-v'>PixelType</span></li><li><span class='ee-k'>precision:</span><span class='ee-v'>float</span></li></ul></li></ul></li></ul></li><li><label class='ee-shut'>properties: Object (2 properties)<input type='checkbox' class='ee-toggle'></label><ul><li><span class='ee-k'>scale:</span><span class='ee-v'>27.829872698318393</span></li><li><span class='ee-k'>system:index:</span><span class='ee-v'>GLAD_LULC_Stable_Tree 2020</span></li></ul></li></ul></li><li><label class='ee-shut'>4: Image (1 band)<input type='checkbox' class='ee-toggle'></label><ul><li><span class='ee-k'>type:</span><span class='ee-v'>Image</span></li><li><label class='ee-shut'>bands: List (1 element)<input type='checkbox' class='ee-toggle'></label><ul><li><label class='ee-shut'>0: \"remapped\", float, EPSG:4326<input type='checkbox' class='ee-toggle'></label><ul><li><span class='ee-k'>id:</span><span class='ee-v'>remapped</span></li><li><span class='ee-k'>crs:</span><span class='ee-v'>EPSG:4326</span></li><li><label class='ee-shut'>crs_transform: [1, 0, 0, 0, 1, 0]<input type='checkbox' class='ee-toggle'></label><ul><li><span class='ee-k'>0:</span><span class='ee-v'>1</span></li><li><span class='ee-k'>1:</span><span class='ee-v'>0</span></li><li><span class='ee-k'>2:</span><span class='ee-v'>0</span></li><li><span class='ee-k'>3:</span><span class='ee-v'>0</span></li><li><span class='ee-k'>4:</span><span class='ee-v'>1</span></li><li><span class='ee-k'>5:</span><span class='ee-v'>0</span></li></ul></li><li><label class='ee-shut'>data_type: float<input type='checkbox' class='ee-toggle'></label><ul><li><span class='ee-k'>type:</span><span class='ee-v'>PixelType</span></li><li><span class='ee-k'>precision:</span><span class='ee-v'>float</span></li></ul></li></ul></li></ul></li><li><label class='ee-shut'>properties: Object (2 properties)<input type='checkbox' class='ee-toggle'></label><ul><li><span class='ee-k'>scale:</span><span class='ee-v'>30.000000000000004</span></li><li><span class='ee-k'>system:index:</span><span class='ee-v'>TMF_undisturbed_forest_2020</span></li></ul></li></ul></li><li><label class='ee-shut'>5: Image (1 band)<input type='checkbox' class='ee-toggle'></label><ul><li><span class='ee-k'>type:</span><span class='ee-v'>Image</span></li><li><label class='ee-shut'>bands: List (1 element)<input type='checkbox' class='ee-toggle'></label><ul><li><label class='ee-shut'>0: \"Primary_HT_forests\", float, EPSG:4326<input type='checkbox' class='ee-toggle'></label><ul><li><span class='ee-k'>id:</span><span class='ee-v'>Primary_HT_forests</span></li><li><span class='ee-k'>crs:</span><span class='ee-v'>EPSG:4326</span></li><li><label class='ee-shut'>crs_transform: [1, 0, 0, 0, 1, 0]<input type='checkbox' class='ee-toggle'></label><ul><li><span class='ee-k'>0:</span><span class='ee-v'>1</span></li><li><span class='ee-k'>1:</span><span class='ee-v'>0</span></li><li><span class='ee-k'>2:</span><span class='ee-v'>0</span></li><li><span class='ee-k'>3:</span><span class='ee-v'>0</span></li><li><span class='ee-k'>4:</span><span class='ee-v'>1</span></li><li><span class='ee-k'>5:</span><span class='ee-v'>0</span></li></ul></li><li><label class='ee-shut'>data_type: float<input type='checkbox' class='ee-toggle'></label><ul><li><span class='ee-k'>type:</span><span class='ee-v'>PixelType</span></li><li><span class='ee-k'>precision:</span><span class='ee-v'>float</span></li></ul></li></ul></li></ul></li><li><label class='ee-shut'>properties: Object (2 properties)<input type='checkbox' class='ee-toggle'></label><ul><li><span class='ee-k'>scale:</span><span class='ee-v'>27.829872698318393</span></li><li><span class='ee-k'>system:index:</span><span class='ee-v'>Primary_Humid_Tropical_Forest_2020</span></li></ul></li></ul></li><li><label class='ee-shut'>6: Image (1 band)<input type='checkbox' class='ee-toggle'></label><ul><li><span class='ee-k'>type:</span><span class='ee-v'>Image</span></li><li><label class='ee-shut'>bands: List (1 element)<input type='checkbox' class='ee-toggle'></label><ul><li><label class='ee-shut'>0: \"remapped\", float, EPSG:4326<input type='checkbox' class='ee-toggle'></label><ul><li><span class='ee-k'>id:</span><span class='ee-v'>remapped</span></li><li><span class='ee-k'>crs:</span><span class='ee-v'>EPSG:4326</span></li><li><label class='ee-shut'>crs_transform: [1, 0, 0, 0, 1, 0]<input type='checkbox' class='ee-toggle'></label><ul><li><span class='ee-k'>0:</span><span class='ee-v'>1</span></li><li><span class='ee-k'>1:</span><span class='ee-v'>0</span></li><li><span class='ee-k'>2:</span><span class='ee-v'>0</span></li><li><span class='ee-k'>3:</span><span class='ee-v'>0</span></li><li><span class='ee-k'>4:</span><span class='ee-v'>1</span></li><li><span class='ee-k'>5:</span><span class='ee-v'>0</span></li></ul></li><li><label class='ee-shut'>data_type: float<input type='checkbox' class='ee-toggle'></label><ul><li><span class='ee-k'>type:</span><span class='ee-v'>PixelType</span></li><li><span class='ee-k'>precision:</span><span class='ee-v'>float</span></li></ul></li></ul></li></ul></li><li><label class='ee-shut'>properties: Object (2 properties)<input type='checkbox' class='ee-toggle'></label><ul><li><span class='ee-k'>scale:</span><span class='ee-v'>30.000000000000004</span></li><li><span class='ee-k'>system:index:</span><span class='ee-v'>TMF_disturbed_forest_2020</span></li></ul></li></ul></li><li><label class='ee-shut'>7: Image (1 band)<input type='checkbox' class='ee-toggle'></label><ul><li><span class='ee-k'>type:</span><span class='ee-v'>Image</span></li><li><label class='ee-shut'>bands: List (1 element)<input type='checkbox' class='ee-toggle'></label><ul><li><label class='ee-shut'>0: \"Date\", float, EPSG:4326<input type='checkbox' class='ee-toggle'></label><ul><li><span class='ee-k'>id:</span><span class='ee-v'>Date</span></li><li><span class='ee-k'>crs:</span><span class='ee-v'>EPSG:4326</span></li><li><label class='ee-shut'>crs_transform: [1, 0, 0, 0, 1, 0]<input type='checkbox' class='ee-toggle'></label><ul><li><span class='ee-k'>0:</span><span class='ee-v'>1</span></li><li><span class='ee-k'>1:</span><span class='ee-v'>0</span></li><li><span class='ee-k'>2:</span><span class='ee-v'>0</span></li><li><span class='ee-k'>3:</span><span class='ee-v'>0</span></li><li><span class='ee-k'>4:</span><span class='ee-v'>1</span></li><li><span class='ee-k'>5:</span><span class='ee-v'>0</span></li></ul></li><li><label class='ee-shut'>data_type: float<input type='checkbox' class='ee-toggle'></label><ul><li><span class='ee-k'>type:</span><span class='ee-v'>PixelType</span></li><li><span class='ee-k'>precision:</span><span class='ee-v'>float</span></li></ul></li></ul></li></ul></li><li><label class='ee-shut'>properties: Object (4 properties)<input type='checkbox' class='ee-toggle'></label><ul><li><span class='ee-k'>alerts_buffer:</span><span class='ee-v'>1</span></li><li><span class='ee-k'>presence_only_flag:</span><span class='ee-v'>1</span></li><li><span class='ee-k'>scale:</span><span class='ee-v'>10</span></li><li><span class='ee-k'>system:index:</span><span class='ee-v'>Local_RADD_alerts</span></li></ul></li></ul></li><li><label class='ee-shut'>8: Image (1 band)<input type='checkbox' class='ee-toggle'></label><ul><li><span class='ee-k'>type:</span><span class='ee-v'>Image</span></li><li><label class='ee-shut'>bands: List (1 element)<input type='checkbox' class='ee-toggle'></label><ul><li><label class='ee-shut'>0: \"remapped\", float, EPSG:4326<input type='checkbox' class='ee-toggle'></label><ul><li><span class='ee-k'>id:</span><span class='ee-v'>remapped</span></li><li><span class='ee-k'>crs:</span><span class='ee-v'>EPSG:4326</span></li><li><label class='ee-shut'>crs_transform: [1, 0, 0, 0, 1, 0]<input type='checkbox' class='ee-toggle'></label><ul><li><span class='ee-k'>0:</span><span class='ee-v'>1</span></li><li><span class='ee-k'>1:</span><span class='ee-v'>0</span></li><li><span class='ee-k'>2:</span><span class='ee-v'>0</span></li><li><span class='ee-k'>3:</span><span class='ee-v'>0</span></li><li><span class='ee-k'>4:</span><span class='ee-v'>1</span></li><li><span class='ee-k'>5:</span><span class='ee-v'>0</span></li></ul></li><li><label class='ee-shut'>data_type: float<input type='checkbox' class='ee-toggle'></label><ul><li><span class='ee-k'>type:</span><span class='ee-v'>PixelType</span></li><li><span class='ee-k'>precision:</span><span class='ee-v'>float</span></li></ul></li></ul></li></ul></li><li><label class='ee-shut'>properties: Object (2 properties)<input type='checkbox' class='ee-toggle'></label><ul><li><span class='ee-k'>scale:</span><span class='ee-v'>30.000000000000004</span></li><li><span class='ee-k'>system:index:</span><span class='ee-v'>TMF_plantation</span></li></ul></li></ul></li><li><label class='ee-shut'>9: Image (1 band)<input type='checkbox' class='ee-toggle'></label><ul><li><span class='ee-k'>type:</span><span class='ee-v'>Image</span></li><li><label class='ee-shut'>bands: List (1 element)<input type='checkbox' class='ee-toggle'></label><ul><li><label class='ee-shut'>0: \"classification\", float, EPSG:4326<input type='checkbox' class='ee-toggle'></label><ul><li><span class='ee-k'>id:</span><span class='ee-v'>classification</span></li><li><span class='ee-k'>crs:</span><span class='ee-v'>EPSG:4326</span></li><li><label class='ee-shut'>crs_transform: [1, 0, 0, 0, 1, 0]<input type='checkbox' class='ee-toggle'></label><ul><li><span class='ee-k'>0:</span><span class='ee-v'>1</span></li><li><span class='ee-k'>1:</span><span class='ee-v'>0</span></li><li><span class='ee-k'>2:</span><span class='ee-v'>0</span></li><li><span class='ee-k'>3:</span><span class='ee-v'>0</span></li><li><span class='ee-k'>4:</span><span class='ee-v'>1</span></li><li><span class='ee-k'>5:</span><span class='ee-v'>0</span></li></ul></li><li><label class='ee-shut'>data_type: float<input type='checkbox' class='ee-toggle'></label><ul><li><span class='ee-k'>type:</span><span class='ee-v'>PixelType</span></li><li><span class='ee-k'>precision:</span><span class='ee-v'>float</span></li></ul></li></ul></li></ul></li><li><label class='ee-shut'>properties: Object (2 properties)<input type='checkbox' class='ee-toggle'></label><ul><li><span class='ee-k'>scale:</span><span class='ee-v'>10</span></li><li><span class='ee-k'>system:index:</span><span class='ee-v'>Oil_palm_Descals</span></li></ul></li></ul></li><li><label class='ee-shut'>10: Image (1 band)<input type='checkbox' class='ee-toggle'></label><ul><li><span class='ee-k'>type:</span><span class='ee-v'>Image</span></li><li><label class='ee-shut'>bands: List (1 element)<input type='checkbox' class='ee-toggle'></label><ul><li><label class='ee-shut'>0: \"output\", float, EPSG:4326<input type='checkbox' class='ee-toggle'></label><ul><li><span class='ee-k'>id:</span><span class='ee-v'>output</span></li><li><span class='ee-k'>crs:</span><span class='ee-v'>EPSG:4326</span></li><li><label class='ee-shut'>crs_transform: [1, 0, 0, 0, 1, 0]<input type='checkbox' class='ee-toggle'></label><ul><li><span class='ee-k'>0:</span><span class='ee-v'>1</span></li><li><span class='ee-k'>1:</span><span class='ee-v'>0</span></li><li><span class='ee-k'>2:</span><span class='ee-v'>0</span></li><li><span class='ee-k'>3:</span><span class='ee-v'>0</span></li><li><span class='ee-k'>4:</span><span class='ee-v'>1</span></li><li><span class='ee-k'>5:</span><span class='ee-v'>0</span></li></ul></li><li><label class='ee-shut'>data_type: float<input type='checkbox' class='ee-toggle'></label><ul><li><span class='ee-k'>type:</span><span class='ee-v'>PixelType</span></li><li><span class='ee-k'>precision:</span><span class='ee-v'>float</span></li></ul></li></ul></li></ul></li><li><label class='ee-shut'>properties: Object (2 properties)<input type='checkbox' class='ee-toggle'></label><ul><li><span class='ee-k'>scale:</span><span class='ee-v'>10</span></li><li><span class='ee-k'>system:index:</span><span class='ee-v'>FDaP_palm_plantations</span></li></ul></li></ul></li><li><label class='ee-shut'>11: Image (1 band)<input type='checkbox' class='ee-toggle'></label><ul><li><span class='ee-k'>type:</span><span class='ee-v'>Image</span></li><li><label class='ee-shut'>bands: List (1 element)<input type='checkbox' class='ee-toggle'></label><ul><li><label class='ee-shut'>0: \"b1\", float, EPSG:4326, 108127x75223 px<input type='checkbox' class='ee-toggle'></label><ul><li><span class='ee-k'>id:</span><span class='ee-v'>b1</span></li><li><span class='ee-k'>crs:</span><span class='ee-v'>EPSG:4326</span></li><li><label class='ee-shut'>crs_transform: List (6 elements)<input type='checkbox' class='ee-toggle'></label><ul><li><span class='ee-k'>0:</span><span class='ee-v'>9.055018635493447e-05</span></li><li><span class='ee-k'>1:</span><span class='ee-v'>0</span></li><li><span class='ee-k'>2:</span><span class='ee-v'>-8.59923</span></li><li><span class='ee-k'>3:</span><span class='ee-v'>0</span></li><li><span class='ee-k'>4:</span><span class='ee-v'>-9.055023064754131e-05</span></li><li><span class='ee-k'>5:</span><span class='ee-v'>11.17328</span></li></ul></li><li><label class='ee-shut'>data_type: float<input type='checkbox' class='ee-toggle'></label><ul><li><span class='ee-k'>type:</span><span class='ee-v'>PixelType</span></li><li><span class='ee-k'>precision:</span><span class='ee-v'>float</span></li></ul></li><li><label class='ee-shut'>dimensions: [108127, 75223]<input type='checkbox' class='ee-toggle'></label><ul><li><span class='ee-k'>0:</span><span class='ee-v'>108127</span></li><li><span class='ee-k'>1:</span><span class='ee-v'>75223</span></li></ul></li></ul></li></ul></li><li><label class='ee-shut'>properties: Object (2 properties)<input type='checkbox' class='ee-toggle'></label><ul><li><span class='ee-k'>scale:</span><span class='ee-v'>10.080003101582253</span></li><li><span class='ee-k'>system:index:</span><span class='ee-v'>Cocoa_plantations_Kalischek</span></li></ul></li></ul></li><li><label class='ee-shut'>12: Image (1 band)<input type='checkbox' class='ee-toggle'></label><ul><li><span class='ee-k'>type:</span><span class='ee-v'>Image</span></li><li><label class='ee-shut'>bands: List (1 element)<input type='checkbox' class='ee-toggle'></label><ul><li><label class='ee-shut'>0: \"min\", float, EPSG:4326<input type='checkbox' class='ee-toggle'></label><ul><li><span class='ee-k'>id:</span><span class='ee-v'>min</span></li><li><span class='ee-k'>crs:</span><span class='ee-v'>EPSG:4326</span></li><li><label class='ee-shut'>crs_transform: [1, 0, 0, 0, 1, 0]<input type='checkbox' class='ee-toggle'></label><ul><li><span class='ee-k'>0:</span><span class='ee-v'>1</span></li><li><span class='ee-k'>1:</span><span class='ee-v'>0</span></li><li><span class='ee-k'>2:</span><span class='ee-v'>0</span></li><li><span class='ee-k'>3:</span><span class='ee-v'>0</span></li><li><span class='ee-k'>4:</span><span class='ee-v'>1</span></li><li><span class='ee-k'>5:</span><span class='ee-v'>0</span></li></ul></li><li><label class='ee-shut'>data_type: float<input type='checkbox' class='ee-toggle'></label><ul><li><span class='ee-k'>type:</span><span class='ee-v'>PixelType</span></li><li><span class='ee-k'>precision:</span><span class='ee-v'>float</span></li></ul></li></ul></li></ul></li><li><label class='ee-shut'>properties: Object (3 properties)<input type='checkbox' class='ee-toggle'></label><ul><li><span class='ee-k'>presence_only_flag:</span><span class='ee-v'>1</span></li><li><span class='ee-k'>scale:</span><span class='ee-v'>27.829872698318393</span></li><li><span class='ee-k'>system:index:</span><span class='ee-v'>Protected_area</span></li></ul></li></ul></li><li><label class='ee-shut'>13: Image (1 band)<input type='checkbox' class='ee-toggle'></label><ul><li><span class='ee-k'>type:</span><span class='ee-v'>Image</span></li><li><label class='ee-shut'>bands: List (1 element)<input type='checkbox' class='ee-toggle'></label><ul><li><label class='ee-shut'>0: \"count\", float, EPSG:4326<input type='checkbox' class='ee-toggle'></label><ul><li><span class='ee-k'>id:</span><span class='ee-v'>count</span></li><li><span class='ee-k'>crs:</span><span class='ee-v'>EPSG:4326</span></li><li><label class='ee-shut'>crs_transform: [1, 0, 0, 0, 1, 0]<input type='checkbox' class='ee-toggle'></label><ul><li><span class='ee-k'>0:</span><span class='ee-v'>1</span></li><li><span class='ee-k'>1:</span><span class='ee-v'>0</span></li><li><span class='ee-k'>2:</span><span class='ee-v'>0</span></li><li><span class='ee-k'>3:</span><span class='ee-v'>0</span></li><li><span class='ee-k'>4:</span><span class='ee-v'>1</span></li><li><span class='ee-k'>5:</span><span class='ee-v'>0</span></li></ul></li><li><label class='ee-shut'>data_type: float<input type='checkbox' class='ee-toggle'></label><ul><li><span class='ee-k'>type:</span><span class='ee-v'>PixelType</span></li><li><span class='ee-k'>precision:</span><span class='ee-v'>float</span></li></ul></li></ul></li></ul></li><li><label class='ee-shut'>properties: Object (3 properties)<input type='checkbox' class='ee-toggle'></label><ul><li><span class='ee-k'>presence_only_flag:</span><span class='ee-v'>1</span></li><li><span class='ee-k'>scale:</span><span class='ee-v'>27.829872698318393</span></li><li><span class='ee-k'>system:index:</span><span class='ee-v'>Other Effective area-based Conservation Measure</span></li></ul></li></ul></li><li><label class='ee-shut'>14: Image (1 band)<input type='checkbox' class='ee-toggle'></label><ul><li><span class='ee-k'>type:</span><span class='ee-v'>Image</span></li><li><label class='ee-shut'>bands: List (1 element)<input type='checkbox' class='ee-toggle'></label><ul><li><label class='ee-shut'>0: \"count\", float, EPSG:4326<input type='checkbox' class='ee-toggle'></label><ul><li><span class='ee-k'>id:</span><span class='ee-v'>count</span></li><li><span class='ee-k'>crs:</span><span class='ee-v'>EPSG:4326</span></li><li><label class='ee-shut'>crs_transform: [1, 0, 0, 0, 1, 0]<input type='checkbox' class='ee-toggle'></label><ul><li><span class='ee-k'>0:</span><span class='ee-v'>1</span></li><li><span class='ee-k'>1:</span><span class='ee-v'>0</span></li><li><span class='ee-k'>2:</span><span class='ee-v'>0</span></li><li><span class='ee-k'>3:</span><span class='ee-v'>0</span></li><li><span class='ee-k'>4:</span><span class='ee-v'>1</span></li><li><span class='ee-k'>5:</span><span class='ee-v'>0</span></li></ul></li><li><label class='ee-shut'>data_type: float<input type='checkbox' class='ee-toggle'></label><ul><li><span class='ee-k'>type:</span><span class='ee-v'>PixelType</span></li><li><span class='ee-k'>precision:</span><span class='ee-v'>float</span></li></ul></li></ul></li></ul></li><li><label class='ee-shut'>properties: Object (3 properties)<input type='checkbox' class='ee-toggle'></label><ul><li><span class='ee-k'>presence_only_flag:</span><span class='ee-v'>1</span></li><li><span class='ee-k'>scale:</span><span class='ee-v'>27.829872698318393</span></li><li><span class='ee-k'>system:index:</span><span class='ee-v'>Key_Biodiversity_Area</span></li></ul></li></ul></li><li><label class='ee-shut'>15: Image (1 band)<input type='checkbox' class='ee-toggle'></label><ul><li><span class='ee-k'>type:</span><span class='ee-v'>Image</span></li><li><label class='ee-shut'>bands: List (1 element)<input type='checkbox' class='ee-toggle'></label><ul><li><label class='ee-shut'>0: \"mode\", signed int8, EPSG:4326<input type='checkbox' class='ee-toggle'></label><ul><li><span class='ee-k'>id:</span><span class='ee-v'>mode</span></li><li><span class='ee-k'>crs:</span><span class='ee-v'>EPSG:4326</span></li><li><label class='ee-shut'>crs_transform: [0.00025, 0, 0, 0, -0.00025, 0]<input type='checkbox' class='ee-toggle'></label><ul><li><span class='ee-k'>0:</span><span class='ee-v'>0.00025</span></li><li><span class='ee-k'>1:</span><span class='ee-v'>0</span></li><li><span class='ee-k'>2:</span><span class='ee-v'>0</span></li><li><span class='ee-k'>3:</span><span class='ee-v'>0</span></li><li><span class='ee-k'>4:</span><span class='ee-v'>-0.00025</span></li><li><span class='ee-k'>5:</span><span class='ee-v'>0</span></li></ul></li><li><label class='ee-shut'>data_type: signed int8<input type='checkbox' class='ee-toggle'></label><ul><li><span class='ee-k'>type:</span><span class='ee-v'>PixelType</span></li><li><span class='ee-k'>max:</span><span class='ee-v'>127</span></li><li><span class='ee-k'>min:</span><span class='ee-v'>-128</span></li><li><span class='ee-k'>precision:</span><span class='ee-v'>int</span></li></ul></li></ul></li></ul></li><li><label class='ee-shut'>properties: Object (2 properties)<input type='checkbox' class='ee-toggle'></label><ul><li><span class='ee-k'>scale:</span><span class='ee-v'>27.829872698318393</span></li><li><span class='ee-k'>system:index:</span><span class='ee-v'>GAUL_boundaries_adm0_code_reproj</span></li></ul></li></ul></li></ul></li></ul></li></ul></div><script>function toggleHeader() {\n",
       "    const parent = this.parentElement;\n",
       "    parent.className = parent.className === \"ee-open\" ? \"ee-shut\" : \"ee-open\";\n",
       "}\n",
       "\n",
       "for (let c of document.getElementsByClassName(\"ee-toggle\")) {\n",
       "    c.onclick = toggleHeader;\n",
       "}</script></div>"
      ],
      "text/plain": [
<<<<<<< HEAD
       "<ee.imagecollection.ImageCollection at 0x7fb700cbb3a0>"
=======
       "<ee.imagecollection.ImageCollection at 0x7fae24535460>"
>>>>>>> 33945417
      ]
     },
     "execution_count": 59,
     "metadata": {},
     "output_type": "execute_result"
    }
   ],
   "source": [
    "image_names_dict0 = {\n",
    "                \"GFC_Treecover_2020\":gfc_treeCover_2020_area_km2,\n",
    "                \"ESRI_Trees_2020\":esri_trees_2020_area_km2,\n",
    "                \"JAXA_Forest_non_forest_2020\":JAXA_forestNonForest_2020_area_km2,\n",
    "                \"GLAD_LULC_Stable_Tree 2020\":glad_stable_tree_2020_area_km2,\n",
    "                \"TMF_undisturbed_forest_2020\":JRC_TMF_undisturbed_2020_area_km2,\n",
    "                \"Primary_Humid_Tropical_Forest_2020\": primary_HT_forests_2020_area_km2,\n",
    "                \"TMF_disturbed_forest_2020\": JRC_TMF_disturbed_2020_area_km2,\n",
    "                \"Local_RADD_alerts\":latest_radd_alert_confirmed_recent_area_km2,\n",
    "                \"TMF_plantation\":JRC_TMF_plantation_area_km2,\n",
    "                \"Oil_palm_Descals\": oil_palm_descals_binary_area_km2,\n",
    "                \"FDaP_palm_plantations\": FDaP_palm_2020_model_area_km2,\n",
    "                \"Cocoa_plantations_Kalischek\": cocoa_map_kalischek_threshold_area_km2,\n",
    "                \"Protected_area\":protected_areas_WDPA_area_km2,\n",
    "                \"Other Effective area-based Conservation Measure\":OECM_2023_area_km2,\n",
    "                \"Key_Biodiversity_Area\": kba_2023_area_km2,\n",
    "                \"GAUL_boundaries_adm0_code_reproj\":GAUL_boundaries_adm0_code_reproj\n",
    "              }\n",
    "\n",
    "## can be cleaned up...\n",
    "\n",
    "#create empty dictionary to be populated\n",
    "image_names_dict={} \n",
    "    \n",
    "#set image names (\"system:index\") from keys in dictionary, and store as new one\n",
    "for i in range(len(image_names_dict0)):\n",
    "    dataset_name = (list(image_names_dict0.keys())[i]) #get dataset name\n",
    "    image = (list(image_names_dict0.values())[i]) #get image\n",
    "    updated_image=image.set(\"system:index\",dataset_name) #set dataset name as image name i.e., \"system:index\"\n",
    "    instance={dataset_name:updated_image} #combine\n",
    "    image_names_dict.update(instance) #update into new dictionary\n",
    "\n",
    "del image_names_dict0 # remove old dictionary\n",
    "\n",
    "#make into a new image collection\n",
    "images_IC = ee.ImageCollection(list(image_names_dict.values()))\n",
    "                      \n",
    "##checks\n",
    "print (\"number of images: \",len(image_names_dict))\n",
    "\n",
    "images_IC"
   ]
  },
  {
   "cell_type": "markdown",
   "id": "874274c3-15af-4aca-b407-f7683f883878",
   "metadata": {},
   "source": [
    "#### Compute statistics"
   ]
  },
  {
   "cell_type": "markdown",
   "id": "e7f19d47-119d-4df0-b156-cdc2ab2e3e69",
   "metadata": {},
   "source": [
    "Calculating zonal statistics for continuous data (e.g tree cover) within polygon(s)\n",
    "\n",
    "step 1: save as combined CSV in long format NB needs speeding up e.g., reduceRegions and dataframes"
   ]
  },
  {
   "cell_type": "markdown",
   "id": "1ce375a3-ac9a-4fb8-b61f-0604e8c50f30",
   "metadata": {},
   "source": [
    "##### Mapping over image collection with reduce regions"
   ]
  },
  {
   "cell_type": "code",
   "execution_count": 60,
   "id": "4b9cbfcd-fc1f-4516-b455-e2d88c4b7461",
   "metadata": {
    "tags": []
   },
   "outputs": [
    {
     "name": "stdout",
     "output_type": "stream",
     "text": [
      "processing stats...\n",
<<<<<<< HEAD
      "Total execution time: 2.3253135681152344 seconds\n"
=======
      "Total execution time: 4.644332408905029 seconds\n"
>>>>>>> 33945417
     ]
    },
    {
     "data": {
      "text/html": [
       "<div>\n",
       "<style scoped>\n",
       "    .dataframe tbody tr th:only-of-type {\n",
       "        vertical-align: middle;\n",
       "    }\n",
       "\n",
       "    .dataframe tbody tr th {\n",
       "        vertical-align: top;\n",
       "    }\n",
       "\n",
       "    .dataframe thead th {\n",
       "        text-align: right;\n",
       "    }\n",
       "</style>\n",
       "<table border=\"1\" class=\"dataframe\">\n",
       "  <thead>\n",
       "    <tr style=\"text-align: right;\">\n",
       "      <th></th>\n",
       "      <th>dataset_name</th>\n",
       "      <th>sum</th>\n",
       "      <th>count</th>\n",
       "      <th>mode</th>\n",
       "      <th>Geo_id</th>\n",
       "      <th>Geometry_area_km2</th>\n",
       "    </tr>\n",
       "  </thead>\n",
       "  <tbody>\n",
       "    <tr>\n",
       "      <th>0</th>\n",
       "      <td>GFC_Treecover_2020</td>\n",
       "      <td>0.051586</td>\n",
       "      <td>137</td>\n",
       "      <td>0.000000</td>\n",
       "      <td>0520cfac98fbc1bd7952b1c07a9f6983b83625722b6f66...</td>\n",
       "      <td>0.083162</td>\n",
       "    </tr>\n",
       "    <tr>\n",
       "      <th>1</th>\n",
       "      <td>GFC_Treecover_2020</td>\n",
       "      <td>0.015586</td>\n",
       "      <td>41</td>\n",
       "      <td>0.000000</td>\n",
       "      <td>b84f55de2b7f3c77d1cbeb8b026a1b29be42d8b08d9205...</td>\n",
       "      <td>0.019902</td>\n",
       "    </tr>\n",
       "    <tr>\n",
       "      <th>2</th>\n",
       "      <td>GFC_Treecover_2020</td>\n",
       "      <td>0.026586</td>\n",
       "      <td>68</td>\n",
       "      <td>0.000000</td>\n",
       "      <td>b7c15efb6e3c63fcfe649a2d994973a6f5caa844f720f0...</td>\n",
       "      <td>0.038155</td>\n",
       "    </tr>\n",
       "    <tr>\n",
       "      <th>3</th>\n",
       "      <td>GFC_Treecover_2020</td>\n",
       "      <td>0.016037</td>\n",
       "      <td>65</td>\n",
       "      <td>0.000000</td>\n",
       "      <td>fa2aff0d60cf1bc0e1f1dd4b91daf932940c31c021ca1b...</td>\n",
       "      <td>0.036282</td>\n",
       "    </tr>\n",
       "    <tr>\n",
       "      <th>4</th>\n",
       "      <td>GFC_Treecover_2020</td>\n",
       "      <td>0.003966</td>\n",
       "      <td>40</td>\n",
       "      <td>0.000000</td>\n",
       "      <td>88bec54ad04804f5b1fafbc131266640a129be2840fa67...</td>\n",
       "      <td>0.019471</td>\n",
       "    </tr>\n",
       "    <tr>\n",
       "      <th>...</th>\n",
       "      <td>...</td>\n",
       "      <td>...</td>\n",
       "      <td>...</td>\n",
       "      <td>...</td>\n",
       "      <td>...</td>\n",
       "      <td>...</td>\n",
       "    </tr>\n",
       "    <tr>\n",
       "      <th>171</th>\n",
       "      <td>Local_RADD_alerts</td>\n",
       "      <td>0.162493</td>\n",
       "      <td>1652</td>\n",
       "      <td>0.000099</td>\n",
       "      <td>97408ef7bdac487e4a42e4abf20492b786310889fd4b04...</td>\n",
       "      <td>0.166761</td>\n",
       "    </tr>\n",
       "    <tr>\n",
       "      <th>172</th>\n",
       "      <td>Local_RADD_alerts</td>\n",
       "      <td>0.000000</td>\n",
       "      <td>0</td>\n",
       "      <td>NaN</td>\n",
       "      <td>c288d6c94efa9011c0e3452af9f7fa0941661377030e10...</td>\n",
       "      <td>0.313534</td>\n",
       "    </tr>\n",
       "    <tr>\n",
       "      <th>173</th>\n",
       "      <td>Local_RADD_alerts</td>\n",
       "      <td>0.000000</td>\n",
       "      <td>0</td>\n",
       "      <td>NaN</td>\n",
       "      <td>1a41a309ae2387f36a604c9a6c81887e64357a7f61d228...</td>\n",
       "      <td>0.019736</td>\n",
       "    </tr>\n",
       "    <tr>\n",
       "      <th>174</th>\n",
       "      <td>Local_RADD_alerts</td>\n",
       "      <td>0.000000</td>\n",
       "      <td>0</td>\n",
       "      <td>NaN</td>\n",
       "      <td>1a4472dc40700ef33f931863f58d444f243d6441861667...</td>\n",
       "      <td>0.127822</td>\n",
       "    </tr>\n",
       "    <tr>\n",
       "      <th>175</th>\n",
       "      <td>Local_RADD_alerts</td>\n",
       "      <td>0.000000</td>\n",
       "      <td>0</td>\n",
       "      <td>NaN</td>\n",
       "      <td>8e2accea7ddbb84b7f6001e00bcb60f57f563c80633b53...</td>\n",
       "      <td>0.209793</td>\n",
       "    </tr>\n",
       "  </tbody>\n",
       "</table>\n",
       "<p>176 rows × 6 columns</p>\n",
       "</div>"
      ],
      "text/plain": [
       "           dataset_name       sum  count      mode  \\\n",
       "0    GFC_Treecover_2020  0.051586    137  0.000000   \n",
       "1    GFC_Treecover_2020  0.015586     41  0.000000   \n",
       "2    GFC_Treecover_2020  0.026586     68  0.000000   \n",
       "3    GFC_Treecover_2020  0.016037     65  0.000000   \n",
       "4    GFC_Treecover_2020  0.003966     40  0.000000   \n",
       "..                  ...       ...    ...       ...   \n",
       "171   Local_RADD_alerts  0.162493   1652  0.000099   \n",
       "172   Local_RADD_alerts  0.000000      0       NaN   \n",
       "173   Local_RADD_alerts  0.000000      0       NaN   \n",
       "174   Local_RADD_alerts  0.000000      0       NaN   \n",
       "175   Local_RADD_alerts  0.000000      0       NaN   \n",
       "\n",
       "                                                Geo_id  Geometry_area_km2  \n",
       "0    0520cfac98fbc1bd7952b1c07a9f6983b83625722b6f66...           0.083162  \n",
       "1    b84f55de2b7f3c77d1cbeb8b026a1b29be42d8b08d9205...           0.019902  \n",
       "2    b7c15efb6e3c63fcfe649a2d994973a6f5caa844f720f0...           0.038155  \n",
       "3    fa2aff0d60cf1bc0e1f1dd4b91daf932940c31c021ca1b...           0.036282  \n",
       "4    88bec54ad04804f5b1fafbc131266640a129be2840fa67...           0.019471  \n",
       "..                                                 ...                ...  \n",
       "171  97408ef7bdac487e4a42e4abf20492b786310889fd4b04...           0.166761  \n",
       "172  c288d6c94efa9011c0e3452af9f7fa0941661377030e10...           0.313534  \n",
       "173  1a41a309ae2387f36a604c9a6c81887e64357a7f61d228...           0.019736  \n",
       "174  1a4472dc40700ef33f931863f58d444f243d6441861667...           0.127822  \n",
       "175  8e2accea7ddbb84b7f6001e00bcb60f57f563c80633b53...           0.209793  \n",
       "\n",
       "[176 rows x 6 columns]"
      ]
     },
     "execution_count": 60,
     "metadata": {},
     "output_type": "execute_result"
    }
   ],
   "source": [
    "# get the start time\n",
    "st = time.time()\n",
    "print (\"processing stats...\")\n",
    "\n",
    "\n",
    "#get stats for roi (except alerts)\n",
    "fc_stats_combined = area_stats.reduceStatsIC(roi,\n",
    "                                  images_IC.filter(ee.Filter.neq(\"alerts_buffer\",1)),\n",
    "                                  reducer_choice)# all but alerts\n",
    "#get stat for buffer (alerts only)\n",
    "fc_stats_combined_buffer = area_stats.reduceStatsIC(roi_alerts_buffer,\n",
    "                                         images_IC.filter(ee.Filter.eq(\"alerts_buffer\",1)),\n",
    "                                         reducer_choice) #alerts only\n",
    "\n",
    "#combine stats from roi and buffer\n",
    "fc_stats_combined_all = fc_stats_combined.merge(fc_stats_combined_buffer) # combining alerts with others into one feature collection\n",
    "\n",
    "# convert to Pandas Dataframe\n",
    "df_combined = geemap.ee_to_pandas(fc_stats_combined_all) # limit of 5000 (unlikely to need more but i have code for it if needed)\n",
    "\n",
    "# export dataframe to csv\n",
    "df_combined.to_csv(path_or_buf=out_file_long,header=True,index=False)\n",
    "\n",
    "# get the execution time\n",
    "elapsed_time = time.time() - st\n",
    "\n",
    "print('Total execution time:', elapsed_time, 'seconds')\n",
    "\n",
    "#checks\n",
    "df_combined"
   ]
  },
  {
   "cell_type": "markdown",
   "id": "ec10e289-42df-42f4-b576-ef216efe8356",
   "metadata": {},
   "source": [
    "##### Country allocation - based on raster stats and majority overlap \n",
    "\n"
   ]
  },
  {
   "cell_type": "markdown",
   "id": "375629ec-ef13-4c64-9c5c-cbb3563b8d2f",
   "metadata": {
    "tags": []
   },
   "source": [
    "##### Make look up table linking country codes to country names (from GAUL  feature collection) "
   ]
  },
  {
   "cell_type": "code",
   "execution_count": 61,
   "id": "07efa0b8-e82f-4548-8f50-caa585ac2afb",
   "metadata": {
    "tags": []
   },
   "outputs": [
    {
     "data": {
      "text/html": [
       "<div>\n",
       "<style scoped>\n",
       "    .dataframe tbody tr th:only-of-type {\n",
       "        vertical-align: middle;\n",
       "    }\n",
       "\n",
       "    .dataframe tbody tr th {\n",
       "        vertical-align: top;\n",
       "    }\n",
       "\n",
       "    .dataframe thead th {\n",
       "        text-align: right;\n",
       "    }\n",
       "</style>\n",
       "<table border=\"1\" class=\"dataframe\">\n",
       "  <thead>\n",
       "    <tr style=\"text-align: right;\">\n",
       "      <th></th>\n",
       "      <th>ADM0_CODE</th>\n",
       "      <th>Country_name</th>\n",
       "    </tr>\n",
       "  </thead>\n",
       "  <tbody>\n",
       "    <tr>\n",
       "      <th>0</th>\n",
       "      <td>2647</td>\n",
       "      <td>Montenegro</td>\n",
       "    </tr>\n",
       "    <tr>\n",
       "      <th>1</th>\n",
       "      <td>2648</td>\n",
       "      <td>Serbia</td>\n",
       "    </tr>\n",
       "    <tr>\n",
       "      <th>2</th>\n",
       "      <td>74</td>\n",
       "      <td>South Sudan</td>\n",
       "    </tr>\n",
       "    <tr>\n",
       "      <th>3</th>\n",
       "      <td>6</td>\n",
       "      <td>Sudan</td>\n",
       "    </tr>\n",
       "    <tr>\n",
       "      <th>4</th>\n",
       "      <td>147296</td>\n",
       "      <td>Taiwan</td>\n",
       "    </tr>\n",
       "    <tr>\n",
       "      <th>...</th>\n",
       "      <td>...</td>\n",
       "      <td>...</td>\n",
       "    </tr>\n",
       "    <tr>\n",
       "      <th>271</th>\n",
       "      <td>228</td>\n",
       "      <td>South Georgia and the South Sandwich Islands</td>\n",
       "    </tr>\n",
       "    <tr>\n",
       "      <th>272</th>\n",
       "      <td>12</td>\n",
       "      <td>Argentina</td>\n",
       "    </tr>\n",
       "    <tr>\n",
       "      <th>273</th>\n",
       "      <td>109</td>\n",
       "      <td>Heard Island and McDonald Islands</td>\n",
       "    </tr>\n",
       "    <tr>\n",
       "      <th>274</th>\n",
       "      <td>36</td>\n",
       "      <td>Bouvet Island</td>\n",
       "    </tr>\n",
       "    <tr>\n",
       "      <th>275</th>\n",
       "      <td>10</td>\n",
       "      <td>Antarctica</td>\n",
       "    </tr>\n",
       "  </tbody>\n",
       "</table>\n",
       "<p>276 rows × 2 columns</p>\n",
       "</div>"
      ],
      "text/plain": [
       "     ADM0_CODE                                  Country_name\n",
       "0         2647                                    Montenegro\n",
       "1         2648                                        Serbia\n",
       "2           74                                   South Sudan\n",
       "3            6                                         Sudan\n",
       "4       147296                                        Taiwan\n",
       "..         ...                                           ...\n",
       "271        228  South Georgia and the South Sandwich Islands\n",
       "272         12                                     Argentina\n",
       "273        109             Heard Island and McDonald Islands\n",
       "274         36                                 Bouvet Island\n",
       "275         10                                    Antarctica\n",
       "\n",
       "[276 rows x 2 columns]"
      ]
     },
     "execution_count": 61,
     "metadata": {},
     "output_type": "execute_result"
    }
   ],
   "source": [
    "\n",
    "list_GAUL_boundaries_poly_admn0_code = GAUL_boundaries_poly.aggregate_array(\"ADM0_CODE\").distinct().getInfo()\n",
    "\n",
    "list_GAUL_boundaries_poly_country_name = GAUL_boundaries_poly.aggregate_array(\"ADM0_NAME\").distinct().getInfo()\n",
    "\n",
    "GAUL_lookup_table = pd.DataFrame({\"ADM0_CODE\":list_GAUL_boundaries_poly_admn0_code,\"ADM0_NAME\":list_GAUL_boundaries_poly_country_name}) #make dataframe from columns in GAUL\n",
    "\n",
    "GAUL_lookup_table.rename(columns={\"ADM0_NAME\":\"Country_name\"},inplace=True) # rename column\n",
    "\n",
    "GAUL_lookup_table.to_csv(path_or_buf=\"GAUL_look_up_table.csv\",header=True,index=False) # save lookup table as CSV\n",
    "\n",
    "GAUL_lookup_table"
   ]
  },
  {
   "cell_type": "markdown",
   "id": "93bb09fe-dcf8-4084-95aa-f8c586dfe78d",
   "metadata": {
    "tags": []
   },
   "source": [
    "Make on-the-fly look up table to link country name to geo id based on raster stats\n",
    "- uses rasterised GAUL layer with admin codes as pixel values\n",
    "- for each geo id finds most common value in that geometry (i.e. \"mode\" statistic)"
   ]
  },
  {
   "cell_type": "code",
<<<<<<< HEAD
   "execution_count": 62,
=======
   "execution_count": 61,
>>>>>>> 33945417
   "id": "fc8f51bc-be03-4c05-8337-942f06653803",
   "metadata": {
    "tags": []
   },
   "outputs": [
    {
     "data": {
      "text/html": [
       "<div>\n",
       "<style scoped>\n",
       "    .dataframe tbody tr th:only-of-type {\n",
       "        vertical-align: middle;\n",
       "    }\n",
       "\n",
       "    .dataframe tbody tr th {\n",
       "        vertical-align: top;\n",
       "    }\n",
       "\n",
       "    .dataframe thead th {\n",
       "        text-align: right;\n",
       "    }\n",
       "</style>\n",
       "<table border=\"1\" class=\"dataframe\">\n",
       "  <thead>\n",
       "    <tr style=\"text-align: right;\">\n",
       "      <th></th>\n",
       "      <th>Geo_id</th>\n",
       "      <th>ADM0_CODE</th>\n",
       "      <th>Country_name</th>\n",
       "    </tr>\n",
       "  </thead>\n",
       "  <tbody>\n",
       "    <tr>\n",
       "      <th>0</th>\n",
       "      <td>0520cfac98fbc1bd7952b1c07a9f6983b83625722b6f66...</td>\n",
       "      <td>66</td>\n",
       "      <td>C�te d'Ivoire</td>\n",
       "    </tr>\n",
       "    <tr>\n",
       "      <th>1</th>\n",
       "      <td>b84f55de2b7f3c77d1cbeb8b026a1b29be42d8b08d9205...</td>\n",
       "      <td>66</td>\n",
       "      <td>C�te d'Ivoire</td>\n",
       "    </tr>\n",
       "    <tr>\n",
       "      <th>2</th>\n",
       "      <td>b7c15efb6e3c63fcfe649a2d994973a6f5caa844f720f0...</td>\n",
       "      <td>66</td>\n",
       "      <td>C�te d'Ivoire</td>\n",
       "    </tr>\n",
       "    <tr>\n",
       "      <th>3</th>\n",
       "      <td>fa2aff0d60cf1bc0e1f1dd4b91daf932940c31c021ca1b...</td>\n",
       "      <td>66</td>\n",
       "      <td>C�te d'Ivoire</td>\n",
       "    </tr>\n",
       "    <tr>\n",
       "      <th>4</th>\n",
       "      <td>88bec54ad04804f5b1fafbc131266640a129be2840fa67...</td>\n",
       "      <td>94</td>\n",
       "      <td>Ghana</td>\n",
       "    </tr>\n",
       "    <tr>\n",
       "      <th>5</th>\n",
       "      <td>ef2f7c46fbe4fc892fdb81f9a31c9c507b9f1e45485042...</td>\n",
       "      <td>94</td>\n",
       "      <td>Ghana</td>\n",
       "    </tr>\n",
       "    <tr>\n",
       "      <th>6</th>\n",
       "      <td>97408ef7bdac487e4a42e4abf20492b786310889fd4b04...</td>\n",
       "      <td>94</td>\n",
       "      <td>Ghana</td>\n",
       "    </tr>\n",
       "    <tr>\n",
       "      <th>7</th>\n",
       "      <td>c288d6c94efa9011c0e3452af9f7fa0941661377030e10...</td>\n",
       "      <td>116</td>\n",
       "      <td>Indonesia</td>\n",
       "    </tr>\n",
       "    <tr>\n",
       "      <th>8</th>\n",
       "      <td>1a41a309ae2387f36a604c9a6c81887e64357a7f61d228...</td>\n",
       "      <td>116</td>\n",
       "      <td>Indonesia</td>\n",
       "    </tr>\n",
       "    <tr>\n",
       "      <th>9</th>\n",
       "      <td>1a4472dc40700ef33f931863f58d444f243d6441861667...</td>\n",
       "      <td>116</td>\n",
       "      <td>Indonesia</td>\n",
       "    </tr>\n",
       "    <tr>\n",
       "      <th>10</th>\n",
       "      <td>8e2accea7ddbb84b7f6001e00bcb60f57f563c80633b53...</td>\n",
       "      <td>116</td>\n",
       "      <td>Indonesia</td>\n",
       "    </tr>\n",
       "  </tbody>\n",
       "</table>\n",
       "</div>"
      ],
      "text/plain": [
       "                                               Geo_id  ADM0_CODE  \\\n",
       "0   0520cfac98fbc1bd7952b1c07a9f6983b83625722b6f66...         66   \n",
       "1   b84f55de2b7f3c77d1cbeb8b026a1b29be42d8b08d9205...         66   \n",
       "2   b7c15efb6e3c63fcfe649a2d994973a6f5caa844f720f0...         66   \n",
       "3   fa2aff0d60cf1bc0e1f1dd4b91daf932940c31c021ca1b...         66   \n",
       "4   88bec54ad04804f5b1fafbc131266640a129be2840fa67...         94   \n",
       "5   ef2f7c46fbe4fc892fdb81f9a31c9c507b9f1e45485042...         94   \n",
       "6   97408ef7bdac487e4a42e4abf20492b786310889fd4b04...         94   \n",
       "7   c288d6c94efa9011c0e3452af9f7fa0941661377030e10...        116   \n",
       "8   1a41a309ae2387f36a604c9a6c81887e64357a7f61d228...        116   \n",
       "9   1a4472dc40700ef33f931863f58d444f243d6441861667...        116   \n",
       "10  8e2accea7ddbb84b7f6001e00bcb60f57f563c80633b53...        116   \n",
       "\n",
       "     Country_name  \n",
       "0   C�te d'Ivoire  \n",
       "1   C�te d'Ivoire  \n",
       "2   C�te d'Ivoire  \n",
       "3   C�te d'Ivoire  \n",
       "4           Ghana  \n",
       "5           Ghana  \n",
       "6           Ghana  \n",
       "7       Indonesia  \n",
       "8       Indonesia  \n",
       "9       Indonesia  \n",
       "10      Indonesia  "
      ]
     },
     "execution_count": 62,
     "metadata": {},
     "output_type": "execute_result"
    }
   ],
   "source": [
    "lookup_geo_id_to_GAUL = df_combined[df_combined[\"dataset_name\"]==\"GAUL_boundaries_adm0_code_reproj\"]  #get mode satats for GAUL dataset\n",
    "\n",
    "lookup_geo_id_to_GAUL = lookup_geo_id_to_GAUL[[geo_id_column, 'mode']] # choose only columns needed\n",
    "\n",
    "lookup_geo_id_to_GAUL[\"mode\"] = lookup_geo_id_to_GAUL[\"mode\"].astype(int) # make sure mode stats are integer (to allow joining)\n",
    "\n",
    "lookup_geo_id_to_GAUL.rename(columns={\"mode\":\"ADM0_CODE\"},inplace=True) # change names for a clean join \n",
    "\n",
    "lookup_geo_id_to_GAUL_country_names = lookup_geo_id_to_GAUL.merge(GAUL_lookup_table,on=\"ADM0_CODE\",how=\"inner\") # join geo id to the GAUL_lookup_table countaining \"Country_names\" \n",
    "\n",
    "lookup_geo_id_to_GAUL_country_names"
   ]
  },
  {
   "cell_type": "markdown",
   "id": "4ebb5856-0a96-4399-ab5c-341c84eb3132",
   "metadata": {
    "tags": []
   },
   "source": [
    "##### Reformat table and export to CSV\n",
    "- long to wide\n",
    "- convert to proportions \n",
    "- set presence only flags\n",
    "- adds in country names (using lookup tables) to the final results\n",
    "- reorder columns (based on dictionary) "
   ]
  },
  {
   "cell_type": "code",
<<<<<<< HEAD
   "execution_count": 63,
=======
   "execution_count": 68,
>>>>>>> 33945417
   "id": "98f4b376-8375-4670-8cb0-c9aaf96fa407",
   "metadata": {
    "tags": []
   },
   "outputs": [
    {
     "name": "stdout",
     "output_type": "stream",
     "text": [
      "output csv:  /home/sepal-user/fdap/stats_wide_format_continuous_data.csv\n"
     ]
    },
    {
     "data": {
      "text/html": [
       "<div>\n",
       "<style scoped>\n",
       "    .dataframe tbody tr th:only-of-type {\n",
       "        vertical-align: middle;\n",
       "    }\n",
       "\n",
       "    .dataframe tbody tr th {\n",
       "        vertical-align: top;\n",
       "    }\n",
       "\n",
       "    .dataframe thead th {\n",
       "        text-align: right;\n",
       "    }\n",
       "</style>\n",
       "<table border=\"1\" class=\"dataframe\">\n",
       "  <thead>\n",
       "    <tr style=\"text-align: right;\">\n",
       "      <th></th>\n",
       "      <th>Geo id</th>\n",
       "      <th>Country name</th>\n",
       "      <th>GFC Treecover 2020</th>\n",
       "      <th>ESRI Trees 2020</th>\n",
       "      <th>JAXA Forest non forest 2020</th>\n",
       "      <th>GLAD LULC Stable Tree 2020</th>\n",
       "      <th>TMF undisturbed forest 2020</th>\n",
       "      <th>Primary Humid Tropical Forest 2020</th>\n",
       "      <th>TMF disturbed forest 2020</th>\n",
       "      <th>Local RADD alerts</th>\n",
       "      <th>TMF plantation</th>\n",
       "      <th>Oil palm Descals</th>\n",
       "      <th>FDaP palm plantations</th>\n",
       "      <th>Cocoa plantations Kalischek</th>\n",
       "      <th>Protected area</th>\n",
       "      <th>Other Effective area-based Conservation Measure</th>\n",
       "      <th>Key Biodiversity Area</th>\n",
       "    </tr>\n",
       "  </thead>\n",
       "  <tbody>\n",
       "    <tr>\n",
       "      <th>0</th>\n",
       "      <td>0520cfac98fbc1bd7952b1c07a9f6983b83625722b6f66...</td>\n",
       "      <td>Côte d'Ivoire</td>\n",
       "      <td>0.620</td>\n",
       "      <td>0.996</td>\n",
       "      <td>0.952</td>\n",
       "      <td>0.638</td>\n",
       "      <td>0.003</td>\n",
       "      <td>0.000</td>\n",
       "      <td>0.102</td>\n",
       "      <td>True</td>\n",
       "      <td>0.000</td>\n",
       "      <td>0.000</td>\n",
       "      <td>0.000</td>\n",
       "      <td>0.000</td>\n",
       "      <td>True</td>\n",
       "      <td>-</td>\n",
       "      <td>True</td>\n",
       "    </tr>\n",
       "    <tr>\n",
       "      <th>1</th>\n",
       "      <td>1a41a309ae2387f36a604c9a6c81887e64357a7f61d228...</td>\n",
       "      <td>Indonesia</td>\n",
       "      <td>0.002</td>\n",
       "      <td>0.995</td>\n",
       "      <td>0.849</td>\n",
       "      <td>0.994</td>\n",
       "      <td>0.000</td>\n",
       "      <td>0.000</td>\n",
       "      <td>0.133</td>\n",
       "      <td>-</td>\n",
       "      <td>0.000</td>\n",
       "      <td>0.000</td>\n",
       "      <td>0.039</td>\n",
       "      <td>0.000</td>\n",
       "      <td>-</td>\n",
       "      <td>-</td>\n",
       "      <td>-</td>\n",
       "    </tr>\n",
       "    <tr>\n",
       "      <th>2</th>\n",
       "      <td>1a4472dc40700ef33f931863f58d444f243d6441861667...</td>\n",
       "      <td>Indonesia</td>\n",
       "      <td>0.828</td>\n",
       "      <td>0.995</td>\n",
       "      <td>0.996</td>\n",
       "      <td>0.988</td>\n",
       "      <td>0.600</td>\n",
       "      <td>0.000</td>\n",
       "      <td>0.394</td>\n",
       "      <td>-</td>\n",
       "      <td>0.000</td>\n",
       "      <td>0.000</td>\n",
       "      <td>0.684</td>\n",
       "      <td>0.000</td>\n",
       "      <td>-</td>\n",
       "      <td>-</td>\n",
       "      <td>-</td>\n",
       "    </tr>\n",
       "    <tr>\n",
       "      <th>3</th>\n",
       "      <td>88bec54ad04804f5b1fafbc131266640a129be2840fa67...</td>\n",
       "      <td>Ghana</td>\n",
       "      <td>0.204</td>\n",
       "      <td>0.995</td>\n",
       "      <td>0.995</td>\n",
       "      <td>0.877</td>\n",
       "      <td>0.000</td>\n",
       "      <td>0.000</td>\n",
       "      <td>0.341</td>\n",
       "      <td>-</td>\n",
       "      <td>0.000</td>\n",
       "      <td>0.000</td>\n",
       "      <td>0.000</td>\n",
       "      <td>0.000</td>\n",
       "      <td>-</td>\n",
       "      <td>-</td>\n",
       "      <td>-</td>\n",
       "    </tr>\n",
       "    <tr>\n",
       "      <th>4</th>\n",
       "      <td>8e2accea7ddbb84b7f6001e00bcb60f57f563c80633b53...</td>\n",
       "      <td>Indonesia</td>\n",
       "      <td>0.535</td>\n",
       "      <td>0.995</td>\n",
       "      <td>0.959</td>\n",
       "      <td>0.981</td>\n",
       "      <td>0.308</td>\n",
       "      <td>0.000</td>\n",
       "      <td>0.668</td>\n",
       "      <td>-</td>\n",
       "      <td>0.000</td>\n",
       "      <td>0.000</td>\n",
       "      <td>0.509</td>\n",
       "      <td>0.000</td>\n",
       "      <td>-</td>\n",
       "      <td>-</td>\n",
       "      <td>-</td>\n",
       "    </tr>\n",
       "    <tr>\n",
       "      <th>5</th>\n",
       "      <td>97408ef7bdac487e4a42e4abf20492b786310889fd4b04...</td>\n",
       "      <td>Ghana</td>\n",
       "      <td>0.995</td>\n",
       "      <td>0.996</td>\n",
       "      <td>0.995</td>\n",
       "      <td>0.890</td>\n",
       "      <td>0.947</td>\n",
       "      <td>0.868</td>\n",
       "      <td>0.049</td>\n",
       "      <td>True</td>\n",
       "      <td>0.000</td>\n",
       "      <td>0.000</td>\n",
       "      <td>0.000</td>\n",
       "      <td>0.000</td>\n",
       "      <td>True</td>\n",
       "      <td>-</td>\n",
       "      <td>-</td>\n",
       "    </tr>\n",
       "    <tr>\n",
       "      <th>6</th>\n",
       "      <td>b7c15efb6e3c63fcfe649a2d994973a6f5caa844f720f0...</td>\n",
       "      <td>Côte d'Ivoire</td>\n",
       "      <td>0.697</td>\n",
       "      <td>0.995</td>\n",
       "      <td>0.995</td>\n",
       "      <td>0.900</td>\n",
       "      <td>0.000</td>\n",
       "      <td>0.000</td>\n",
       "      <td>0.741</td>\n",
       "      <td>-</td>\n",
       "      <td>0.000</td>\n",
       "      <td>0.000</td>\n",
       "      <td>0.000</td>\n",
       "      <td>0.000</td>\n",
       "      <td>-</td>\n",
       "      <td>-</td>\n",
       "      <td>-</td>\n",
       "    </tr>\n",
       "    <tr>\n",
       "      <th>7</th>\n",
       "      <td>b84f55de2b7f3c77d1cbeb8b026a1b29be42d8b08d9205...</td>\n",
       "      <td>Côte d'Ivoire</td>\n",
       "      <td>0.783</td>\n",
       "      <td>0.995</td>\n",
       "      <td>0.726</td>\n",
       "      <td>0.554</td>\n",
       "      <td>0.000</td>\n",
       "      <td>0.000</td>\n",
       "      <td>0.235</td>\n",
       "      <td>True</td>\n",
       "      <td>0.000</td>\n",
       "      <td>0.000</td>\n",
       "      <td>0.000</td>\n",
       "      <td>0.733</td>\n",
       "      <td>True</td>\n",
       "      <td>-</td>\n",
       "      <td>-</td>\n",
       "    </tr>\n",
       "    <tr>\n",
       "      <th>8</th>\n",
       "      <td>c288d6c94efa9011c0e3452af9f7fa0941661377030e10...</td>\n",
       "      <td>Indonesia</td>\n",
       "      <td>0.004</td>\n",
       "      <td>0.056</td>\n",
       "      <td>0.051</td>\n",
       "      <td>0.831</td>\n",
       "      <td>0.000</td>\n",
       "      <td>0.000</td>\n",
       "      <td>0.000</td>\n",
       "      <td>-</td>\n",
       "      <td>0.995</td>\n",
       "      <td>0.984</td>\n",
       "      <td>0.820</td>\n",
       "      <td>0.000</td>\n",
       "      <td>-</td>\n",
       "      <td>-</td>\n",
       "      <td>-</td>\n",
       "    </tr>\n",
       "    <tr>\n",
       "      <th>9</th>\n",
       "      <td>ef2f7c46fbe4fc892fdb81f9a31c9c507b9f1e45485042...</td>\n",
       "      <td>Ghana</td>\n",
       "      <td>0.354</td>\n",
       "      <td>0.995</td>\n",
       "      <td>0.990</td>\n",
       "      <td>0.630</td>\n",
       "      <td>0.047</td>\n",
       "      <td>0.000</td>\n",
       "      <td>0.828</td>\n",
       "      <td>-</td>\n",
       "      <td>0.000</td>\n",
       "      <td>0.000</td>\n",
       "      <td>0.000</td>\n",
       "      <td>0.000</td>\n",
       "      <td>-</td>\n",
       "      <td>-</td>\n",
       "      <td>-</td>\n",
       "    </tr>\n",
       "    <tr>\n",
       "      <th>10</th>\n",
       "      <td>fa2aff0d60cf1bc0e1f1dd4b91daf932940c31c021ca1b...</td>\n",
       "      <td>Côte d'Ivoire</td>\n",
       "      <td>0.442</td>\n",
       "      <td>0.996</td>\n",
       "      <td>0.994</td>\n",
       "      <td>0.992</td>\n",
       "      <td>0.000</td>\n",
       "      <td>0.000</td>\n",
       "      <td>0.064</td>\n",
       "      <td>-</td>\n",
       "      <td>0.000</td>\n",
       "      <td>0.000</td>\n",
       "      <td>0.000</td>\n",
       "      <td>0.000</td>\n",
       "      <td>-</td>\n",
       "      <td>-</td>\n",
       "      <td>-</td>\n",
       "    </tr>\n",
       "  </tbody>\n",
       "</table>\n",
       "</div>"
      ],
      "text/plain": [
       "                                               Geo id   Country name  \\\n",
       "0   0520cfac98fbc1bd7952b1c07a9f6983b83625722b6f66...  Côte d'Ivoire   \n",
       "1   1a41a309ae2387f36a604c9a6c81887e64357a7f61d228...      Indonesia   \n",
       "2   1a4472dc40700ef33f931863f58d444f243d6441861667...      Indonesia   \n",
       "3   88bec54ad04804f5b1fafbc131266640a129be2840fa67...          Ghana   \n",
       "4   8e2accea7ddbb84b7f6001e00bcb60f57f563c80633b53...      Indonesia   \n",
       "5   97408ef7bdac487e4a42e4abf20492b786310889fd4b04...          Ghana   \n",
       "6   b7c15efb6e3c63fcfe649a2d994973a6f5caa844f720f0...  Côte d'Ivoire   \n",
       "7   b84f55de2b7f3c77d1cbeb8b026a1b29be42d8b08d9205...  Côte d'Ivoire   \n",
       "8   c288d6c94efa9011c0e3452af9f7fa0941661377030e10...      Indonesia   \n",
       "9   ef2f7c46fbe4fc892fdb81f9a31c9c507b9f1e45485042...          Ghana   \n",
       "10  fa2aff0d60cf1bc0e1f1dd4b91daf932940c31c021ca1b...  Côte d'Ivoire   \n",
       "\n",
       "    GFC Treecover 2020  ESRI Trees 2020  JAXA Forest non forest 2020  \\\n",
       "0                0.620            0.996                        0.952   \n",
       "1                0.002            0.995                        0.849   \n",
       "2                0.828            0.995                        0.996   \n",
       "3                0.204            0.995                        0.995   \n",
       "4                0.535            0.995                        0.959   \n",
       "5                0.995            0.996                        0.995   \n",
       "6                0.697            0.995                        0.995   \n",
       "7                0.783            0.995                        0.726   \n",
       "8                0.004            0.056                        0.051   \n",
       "9                0.354            0.995                        0.990   \n",
       "10               0.442            0.996                        0.994   \n",
       "\n",
       "    GLAD LULC Stable Tree 2020  TMF undisturbed forest 2020  \\\n",
       "0                        0.638                        0.003   \n",
       "1                        0.994                        0.000   \n",
       "2                        0.988                        0.600   \n",
       "3                        0.877                        0.000   \n",
       "4                        0.981                        0.308   \n",
       "5                        0.890                        0.947   \n",
       "6                        0.900                        0.000   \n",
       "7                        0.554                        0.000   \n",
       "8                        0.831                        0.000   \n",
       "9                        0.630                        0.047   \n",
       "10                       0.992                        0.000   \n",
       "\n",
       "    Primary Humid Tropical Forest 2020  TMF disturbed forest 2020  \\\n",
       "0                                0.000                      0.102   \n",
       "1                                0.000                      0.133   \n",
       "2                                0.000                      0.394   \n",
       "3                                0.000                      0.341   \n",
       "4                                0.000                      0.668   \n",
       "5                                0.868                      0.049   \n",
       "6                                0.000                      0.741   \n",
       "7                                0.000                      0.235   \n",
       "8                                0.000                      0.000   \n",
       "9                                0.000                      0.828   \n",
       "10                               0.000                      0.064   \n",
       "\n",
       "   Local RADD alerts  TMF plantation  Oil palm Descals  FDaP palm plantations  \\\n",
       "0               True           0.000             0.000                  0.000   \n",
       "1                  -           0.000             0.000                  0.039   \n",
       "2                  -           0.000             0.000                  0.684   \n",
       "3                  -           0.000             0.000                  0.000   \n",
       "4                  -           0.000             0.000                  0.509   \n",
       "5               True           0.000             0.000                  0.000   \n",
       "6                  -           0.000             0.000                  0.000   \n",
       "7               True           0.000             0.000                  0.000   \n",
       "8                  -           0.995             0.984                  0.820   \n",
       "9                  -           0.000             0.000                  0.000   \n",
       "10                 -           0.000             0.000                  0.000   \n",
       "\n",
       "    Cocoa plantations Kalischek Protected area  \\\n",
       "0                         0.000           True   \n",
       "1                         0.000              -   \n",
       "2                         0.000              -   \n",
       "3                         0.000              -   \n",
       "4                         0.000              -   \n",
       "5                         0.000           True   \n",
       "6                         0.000              -   \n",
       "7                         0.733           True   \n",
       "8                         0.000              -   \n",
       "9                         0.000              -   \n",
       "10                        0.000              -   \n",
       "\n",
       "   Other Effective area-based Conservation Measure Key Biodiversity Area  \n",
       "0                                                -                  True  \n",
       "1                                                -                     -  \n",
       "2                                                -                     -  \n",
       "3                                                -                     -  \n",
       "4                                                -                     -  \n",
       "5                                                -                     -  \n",
       "6                                                -                     -  \n",
       "7                                                -                     -  \n",
       "8                                                -                     -  \n",
       "9                                                -                     -  \n",
       "10                                               -                     -  "
      ]
     },
<<<<<<< HEAD
     "execution_count": 63,
=======
     "execution_count": 68,
>>>>>>> 33945417
     "metadata": {},
     "output_type": "execute_result"
    }
   ],
   "source": [
    "#add proprtion column\n",
    "df_combined[\"proportion\"] = (df_combined[\"sum\"]/df_combined[geometry_area_column])\n",
    "\n",
    "#convert to wide format (one row per geo_id)\n",
    "df_wide_format = df_combined.pivot_table(index=[geo_id_column],columns=['dataset_name'],values=['proportion'])\n",
    "\n",
    "#tidy unwanted headers etc\n",
    "tidy_tables.tidy_dataframe_after_pivot(df_wide_format) #runs in place so no need to assign\n",
    "\n",
    "#list images with with presence_only_flag property \n",
    "flag_list = images_IC.filter(ee.Filter.eq(\"presence_only_flag\",1)).aggregate_array(\"system:index\").getInfo()\n",
    "\n",
    "# convert positive results values to \"True\" for specific columns\n",
    "for column in flag_list: \n",
    "    df_wide_format[column]=np.where(df_wide_format[column]>0,\"True\",\"-\")\n",
    "   \n",
    "    \n",
    "# tidy output - decimal places\n",
    "df_wide_format = df_wide_format.round(decimals=3, out=None)\n",
    "\n",
    "#joins country name based on majority overlap with country \n",
    "df_wide_format = df_wide_format.merge(lookup_geo_id_to_GAUL_country_names,on=geo_id_column).drop(\"ADM0_CODE\",axis=1).drop(\"GAUL_boundaries_adm0_code_reproj\",axis=1)\n",
    "\n",
    "#tidy \n",
    "\n",
    "# reorder columns using list \n",
    "\n",
    "column_order_list = list(image_names_dict.keys()) # get list of input datasets\n",
    "\n",
    "column_order_list.insert(0,geo_id_column) # add in geo_id column to datasets list\n",
    "\n",
    "column_order_list.remove(\"GAUL_boundaries_adm0_code_reproj\") # remove old column with \"mode\" values\n",
    "\n",
    "column_order_list.insert(1,\"Country_name\")# add in to list the new one with country names\n",
    "\n",
    "df_wide_format= df_wide_format.reindex(columns=column_order_list) # reorder by list\n",
    "\n",
    "df_wide_format[\"Country_name\"]=np.where(df_wide_format[\"Country_name\"]==\"C�te d'Ivoire\",\"Côte d'Ivoire\",df_wide_format[\"Country_name\"])# TEMP fix on characters (encoding issues)\n",
    "\n",
    "# remove underscores in columns\n",
    "df_wide_format.columns = df_wide_format.columns.str.replace('_', ' ')\n",
    "\n",
    "#export wide format csv\n",
    "df_wide_format.to_csv(path_or_buf=out_file_wide,header=True)\n",
    "\n",
    "print (\"output csv: \", out_file_wide)\n",
    "\n",
    "#checks\n",
    "flag_list\n",
    "df_wide_format"
   ]
  },
  {
   "cell_type": "markdown",
   "id": "e3b512b0-f24b-4554-9d0b-8d34929804cd",
   "metadata": {},
   "source": [
    "#### Display layers\n",
    "\n",
    "NB add legends\n"
   ]
  },
  {
   "cell_type": "code",
<<<<<<< HEAD
   "execution_count": 64,
=======
   "execution_count": 66,
>>>>>>> 33945417
   "id": "4da8f4a1-bed5-4f95-be37-52b7f6900734",
   "metadata": {
    "tags": []
   },
   "outputs": [
    {
     "name": "stdout",
     "output_type": "stream",
     "text": [
      "adding image 0 - GFC_Treecover_2020\n",
      "adding image 1 - ESRI_Trees_2020\n",
      "adding image 2 - JAXA_Forest_non_forest_2020\n",
      "adding image 3 - GLAD_LULC_Stable_Tree 2020\n",
      "adding image 4 - TMF_undisturbed_forest_2020\n",
      "adding image 5 - Primary_Humid_Tropical_Forest_2020\n",
      "adding image 6 - TMF_disturbed_forest_2020\n",
      "adding image 7 - Local_RADD_alerts\n",
      "adding image 8 - TMF_plantation\n",
      "adding image 9 - Oil_palm_Descals\n",
      "adding image 10 - FDaP_palm_plantations\n",
      "adding image 11 - Cocoa_plantations_Kalischek\n",
      "adding image 12 - Protected_area\n",
      "adding image 13 - Other Effective area-based Conservation Measure\n",
      "adding image 14 - Key_Biodiversity_Area\n",
      "adding image 15 - GAUL_boundaries_adm0_code_reproj\n",
      "All layers added\n"
     ]
    }
   ],
   "source": [
    "Map = geemap.Map()\n",
    "visParams =  {'min': 0,'max': 1,'palette':['White','Green']}\n",
    "for i in range(images_IC.size().getInfo()):\n",
    "    \n",
    "    imageNew = ee.Image(images_IC.toList(100,0).get(i))\n",
    "    \n",
    "    dataset_name = (list(image_names_dict.keys())[i])\n",
    "    \n",
    "    print (\"adding image\",i,\"-\",dataset_name)\n",
    "    Map.addLayer(imageNew.gt(0).unmask(),visParams,dataset_name,0,1)\n",
    "    \n",
    "    \n",
    "Map.addLayer(roi,{},'roi ',1,1)\n",
    "# Map.addLayer(roi_alerts_buffer,{},'roi buffer zone')\n",
    "\n",
    "print (\"All layers added\")    "
   ]
  },
  {
   "cell_type": "code",
<<<<<<< HEAD
   "execution_count": 65,
=======
   "execution_count": 67,
>>>>>>> 33945417
   "id": "cdc3dfb2-91fc-4e78-a49e-85c7294c794c",
   "metadata": {
    "tags": []
   },
   "outputs": [
    {
     "name": "stdout",
     "output_type": "stream",
     "text": [
      "Geo_id b84f55de2b7f3c77d1cbeb8b026a1b29be42d8b08d92058c9143e0556456820f\n"
     ]
    },
    {
     "data": {
      "application/vnd.jupyter.widget-view+json": {
<<<<<<< HEAD
       "model_id": "abe39d5b220f4c9d86e63822eccd3b7c",
=======
       "model_id": "4790b1d92ca9461cb475aaa01c0e174c",
>>>>>>> 33945417
       "version_major": 2,
       "version_minor": 0
      },
      "text/plain": [
       "Map(center=[5.673810322182612, -4.086848133220072], controls=(WidgetControl(options=['position', 'transparent_…"
      ]
     },
<<<<<<< HEAD
     "execution_count": 65,
=======
     "execution_count": 67,
>>>>>>> 33945417
     "metadata": {},
     "output_type": "execute_result"
    }
   ],
   "source": [
    "# roi\n",
    "\n",
    "single_feature_id = roi.aggregate_array(geo_id_column).get(1).getInfo()\n",
    "print(geo_id_column,single_feature_id)\n",
    "single_feature = ee.Feature(roi.filter(ee.Filter.eq(geo_id_column,single_feature_id)).first())\n",
    "\n",
    "Map.centerObject(single_feature,12)\n",
    "    \n",
    "Map\n",
    "# # single_feature\n"
   ]
  },
  {
   "cell_type": "markdown",
   "id": "1d5049a9",
   "metadata": {},
   "source": [
    "### Logout (protected)"
   ]
  },
  {
   "cell_type": "code",
   "execution_count": 68,
   "id": "d51242cb",
   "metadata": {},
   "outputs": [],
   "source": [
    "# res = session.get(asset_registry_base + \"/logout\")\n",
    "# print(res.json())\n",
    "# res = session.get(user_registry_base + \"/logout\", cookies=session.cookies)\n",
    "# session.headers.clear()"
   ]
  },
  {
   "cell_type": "markdown",
   "id": "1d7ef7cf",
   "metadata": {},
   "source": [
    "### Checking if Logged out correctly"
   ]
  },
  {
   "cell_type": "code",
   "execution_count": 69,
   "id": "d6dee3bc",
   "metadata": {},
   "outputs": [],
   "source": [
    "# # Confirming the logout from Asset Registry by requesting a Protected route\n",
    "# req_body = {\n",
    "#     \"latitude\": 31.47704430446457,\n",
    "#     \"longitude\": 74.37510786779589\n",
    "# }\n",
    "# res = session.post(asset_registry_base + \"/fetch-fields-for-a-point\", json=req_body)\n",
    "# print(res.json())"
   ]
  },
  {
   "cell_type": "markdown",
   "id": "8a07b78b",
   "metadata": {
    "tags": []
   },
   "source": [
    "### Get all Domains (public)"
   ]
  },
  {
   "cell_type": "code",
   "execution_count": 70,
   "id": "93cf8a1d",
   "metadata": {
    "tags": []
   },
   "outputs": [],
   "source": [
    "# # Fetching all the domains from the User Registry\n",
    "# res = session.get(asset_registry_base + \"/domains\")\n",
    "# print(res.json())"
   ]
  }
 ],
 "metadata": {
  "kernelspec": {
   "display_name": "Python 3",
   "language": "python",
   "name": "python3"
  },
  "language_info": {
   "codemirror_mode": {
    "name": "ipython",
    "version": 3
   },
   "file_extension": ".py",
   "mimetype": "text/x-python",
   "name": "python",
   "nbconvert_exporter": "python",
   "pygments_lexer": "ipython3",
   "version": "3.8.10"
  },
  "vscode": {
   "interpreter": {
    "hash": "31f2aee4e71d21fbe5cf8b01ff0e069b9275f58929596ceb00d14d90e3e16cd6"
   }
  }
 },
 "nbformat": 4,
 "nbformat_minor": 5
}<|MERGE_RESOLUTION|>--- conflicted
+++ resolved
@@ -106,7 +106,7 @@
   },
   {
    "cell_type": "code",
-   "execution_count": 4,
+   "execution_count": 71,
    "id": "05cfa011",
    "metadata": {
     "tags": []
@@ -434,7 +434,7 @@
   },
   {
    "cell_type": "code",
-   "execution_count": 12,
+   "execution_count": 14,
    "id": "e366c6e2-7c9c-47ca-8aad-76a0dde5cc5f",
    "metadata": {
     "tags": []
@@ -540,7 +540,7 @@
        "10  8e2accea7ddbb84b7f6001e00bcb60f57f563c80633b53...           0.209793"
       ]
      },
-     "execution_count": 12,
+     "execution_count": 14,
      "metadata": {},
      "output_type": "execute_result"
     }
@@ -616,7 +616,7 @@
   },
   {
    "cell_type": "code",
-   "execution_count": 13,
+   "execution_count": 16,
    "id": "d9949f13-4509-4223-81ef-760447af9b55",
    "metadata": {
     "tags": []
@@ -662,7 +662,7 @@
   },
   {
    "cell_type": "code",
-   "execution_count": 14,
+   "execution_count": 17,
    "id": "b22b5834-5956-458e-99eb-d1854e9037b9",
    "metadata": {
     "tags": []
@@ -680,7 +680,7 @@
   },
   {
    "cell_type": "code",
-   "execution_count": 15,
+   "execution_count": 18,
    "id": "437478af-1e69-4b44-a274-1fa469490667",
    "metadata": {
     "tags": []
@@ -720,7 +720,7 @@
   },
   {
    "cell_type": "code",
-   "execution_count": 16,
+   "execution_count": 19,
    "id": "157e44f6-4752-4374-8e70-520ec50c50b9",
    "metadata": {
     "tags": []
@@ -737,7 +737,7 @@
   },
   {
    "cell_type": "code",
-   "execution_count": 17,
+   "execution_count": 20,
    "id": "1d391bdf-d1b3-46fb-a861-98a81f4e346a",
    "metadata": {
     "tags": []
@@ -762,11 +762,9 @@
   },
   {
    "cell_type": "code",
-   "execution_count": 18,
+   "execution_count": 21,
    "id": "e29f7a16-04fd-40cc-a8d5-1ca1028279e4",
-   "metadata": {
-    "tags": []
-   },
+   "metadata": {},
    "outputs": [],
    "source": [
     "#checks\n",
@@ -816,7 +814,7 @@
   },
   {
    "cell_type": "code",
-   "execution_count": 19,
+   "execution_count": 22,
    "id": "705083fb-f59b-4dad-bcd8-15288fa41bf6",
    "metadata": {
     "tags": []
@@ -867,7 +865,7 @@
   },
   {
    "cell_type": "code",
-   "execution_count": 20,
+   "execution_count": 23,
    "id": "fc0e5c7c-2a39-42c9-b2a7-1eff7b27e0f6",
    "metadata": {
     "tags": []
@@ -912,7 +910,7 @@
   },
   {
    "cell_type": "code",
-   "execution_count": 21,
+   "execution_count": 24,
    "id": "16ef7c4d-5131-4589-adb6-8e7aa1b2cdc2",
    "metadata": {
     "tags": []
@@ -938,7 +936,7 @@
   },
   {
    "cell_type": "code",
-   "execution_count": 22,
+   "execution_count": 25,
    "id": "f660ba55-b21e-4c37-a7ad-4941c3af0031",
    "metadata": {
     "tags": []
@@ -956,11 +954,9 @@
   },
   {
    "cell_type": "code",
-   "execution_count": 23,
+   "execution_count": 26,
    "id": "034c445a-27fd-4651-a772-dc275ce53ac2",
-   "metadata": {
-    "tags": []
-   },
+   "metadata": {},
    "outputs": [],
    "source": [
     "##checks\n",
@@ -984,7 +980,7 @@
   },
   {
    "cell_type": "code",
-   "execution_count": 24,
+   "execution_count": 27,
    "id": "cdd001e2-e01e-42ac-bd26-2dd7497ee6a3",
    "metadata": {
     "tags": []
@@ -1002,7 +998,7 @@
   },
   {
    "cell_type": "code",
-   "execution_count": 25,
+   "execution_count": 28,
    "id": "a61b391d-5a02-4b6b-b322-a0da6b803959",
    "metadata": {
     "tags": []
@@ -1025,7 +1021,7 @@
   },
   {
    "cell_type": "code",
-   "execution_count": 26,
+   "execution_count": 29,
    "id": "7e9f72fa-1e30-4b5d-a727-c1086aca0da7",
    "metadata": {
     "tags": []
@@ -1073,7 +1069,7 @@
   },
   {
    "cell_type": "code",
-   "execution_count": 27,
+   "execution_count": 30,
    "id": "6195694a-2cf7-4373-bfb7-83de71771169",
    "metadata": {
     "tags": []
@@ -1090,7 +1086,7 @@
   },
   {
    "cell_type": "code",
-   "execution_count": 28,
+   "execution_count": 31,
    "id": "153dc2d6-94dd-4e92-ab4d-56852dc20cd6",
    "metadata": {
     "tags": []
@@ -1113,7 +1109,7 @@
   },
   {
    "cell_type": "code",
-   "execution_count": 29,
+   "execution_count": 32,
    "id": "f289cba9-36f6-4c9c-bab8-38a1a9fdb4d3",
    "metadata": {
     "tags": []
@@ -1154,7 +1150,7 @@
   },
   {
    "cell_type": "code",
-   "execution_count": 30,
+   "execution_count": 33,
    "id": "0d03c745-f6d0-49ef-9d77-4b23cbb34853",
    "metadata": {
     "tags": []
@@ -1178,7 +1174,7 @@
   },
   {
    "cell_type": "code",
-   "execution_count": 31,
+   "execution_count": 34,
    "id": "821eb472-fefe-4297-95d6-49d3742b57c5",
    "metadata": {
     "tags": []
@@ -1202,7 +1198,7 @@
   },
   {
    "cell_type": "code",
-   "execution_count": 32,
+   "execution_count": 35,
    "id": "24aeb6ef-262e-4278-b272-be864b57a070",
    "metadata": {
     "tags": []
@@ -1238,7 +1234,7 @@
   },
   {
    "cell_type": "code",
-   "execution_count": 33,
+   "execution_count": 36,
    "id": "a8500b26-5d99-42c0-ab43-fd02c7755127",
    "metadata": {
     "tags": []
@@ -1251,7 +1247,7 @@
   },
   {
    "cell_type": "code",
-   "execution_count": 34,
+   "execution_count": 37,
    "id": "2b24ee54-7cc4-4576-b911-f699122fa402",
    "metadata": {
     "tags": []
@@ -1274,7 +1270,7 @@
   },
   {
    "cell_type": "code",
-   "execution_count": 35,
+   "execution_count": 38,
    "id": "576b366c-1695-4f41-83a1-32619c4cf713",
    "metadata": {
     "tags": []
@@ -1308,7 +1304,7 @@
   },
   {
    "cell_type": "code",
-   "execution_count": 36,
+   "execution_count": 39,
    "id": "ec1d73c8-3e4c-42ce-b89a-d46a3ac85da0",
    "metadata": {
     "tags": []
@@ -1322,7 +1318,7 @@
   },
   {
    "cell_type": "code",
-   "execution_count": 37,
+   "execution_count": 40,
    "id": "419c1d61-36e8-438c-bcbf-f7b49e4c3128",
    "metadata": {
     "tags": []
@@ -1344,7 +1340,7 @@
   },
   {
    "cell_type": "code",
-   "execution_count": 38,
+   "execution_count": 41,
    "id": "5d15847b-d7c4-4da6-b729-0c46d937f886",
    "metadata": {
     "tags": []
@@ -1376,11 +1372,9 @@
   },
   {
    "cell_type": "code",
-   "execution_count": 39,
+   "execution_count": 42,
    "id": "ccdaae5f-615c-4bb6-bad3-b3af611ed013",
-   "metadata": {
-    "tags": []
-   },
+   "metadata": {},
    "outputs": [],
    "source": [
     "GAUL_boundaries_poly = ee.FeatureCollection(\"FAO/GAUL/2015/level0\");\n",
@@ -1392,31 +1386,6 @@
   },
   {
    "cell_type": "code",
-<<<<<<< HEAD
-=======
-   "execution_count": 40,
-   "id": "6ac52a7a-26d3-431a-8bc9-8d14e79ad506",
-   "metadata": {
-    "tags": []
-   },
-   "outputs": [],
-   "source": [
-    "list_GAUL_boundaries_poly_admn0_code = GAUL_boundaries_poly.aggregate_array(\"ADM0_CODE\").distinct().getInfo()\n",
-    "\n",
-    "list_GAUL_boundaries_poly_country_name = GAUL_boundaries_poly.aggregate_array(\"ADM0_NAME\").distinct().getInfo()\n",
-    "\n",
-    "GAUL_lookup_table = pd.DataFrame({\"ADM0_CODE\":list_GAUL_boundaries_poly_admn0_code,\"ADM0_NAME\":list_GAUL_boundaries_poly_country_name})\n",
-    "\n",
-    "GAUL_lookup_table.rename(columns={\"ADM0_NAME\":\"Country_name\"},inplace=True)\n",
-    "\n",
-    "GAUL_lookup_table\n",
-    "\n",
-    "GAUL_lookup_table.to_csv(path_or_buf=\"GAUL_look_up_table.csv\",header=True,index=False)\n"
-   ]
-  },
-  {
-   "cell_type": "code",
->>>>>>> 33945417
    "execution_count": 43,
    "id": "c3637fdb-661a-4eea-9343-3a411fb70ce3",
    "metadata": {
@@ -1538,11 +1507,7 @@
        "}</script></div>"
       ],
       "text/plain": [
-<<<<<<< HEAD
        "<ee.image.Image at 0x7fb700cc6be0>"
-=======
-       "<ee.image.Image at 0x7fae245bc280>"
->>>>>>> 33945417
       ]
      },
      "execution_count": 43,
@@ -1687,9 +1652,7 @@
    "cell_type": "code",
    "execution_count": 47,
    "id": "48bad1e9-1e52-4e6e-893b-82cb17f54389",
-   "metadata": {
-    "tags": []
-   },
+   "metadata": {},
    "outputs": [],
    "source": [
     "# ##checks\n",
@@ -1766,9 +1729,7 @@
    "cell_type": "code",
    "execution_count": 49,
    "id": "49cd2a62-35d0-42a0-bc5b-c5d428876dde",
-   "metadata": {
-    "tags": []
-   },
+   "metadata": {},
    "outputs": [
     {
      "name": "stdout",
@@ -2092,11 +2053,7 @@
        "}</script></div>"
       ],
       "text/plain": [
-<<<<<<< HEAD
        "<ee.image.Image at 0x7fb700c45340>"
-=======
-       "<ee.image.Image at 0x7fae244fe340>"
->>>>>>> 33945417
       ]
      },
      "execution_count": 55,
@@ -2155,9 +2112,7 @@
    "cell_type": "code",
    "execution_count": 57,
    "id": "6879913a-e64b-40fd-acd7-f0d1909169b5",
-   "metadata": {
-    "tags": []
-   },
+   "metadata": {},
    "outputs": [],
    "source": [
     "# # #checks\n",
@@ -2344,11 +2299,7 @@
        "}</script></div>"
       ],
       "text/plain": [
-<<<<<<< HEAD
        "<ee.imagecollection.ImageCollection at 0x7fb700cbb3a0>"
-=======
-       "<ee.imagecollection.ImageCollection at 0x7fae24535460>"
->>>>>>> 33945417
       ]
      },
      "execution_count": 59,
@@ -2439,11 +2390,7 @@
      "output_type": "stream",
      "text": [
       "processing stats...\n",
-<<<<<<< HEAD
       "Total execution time: 2.3253135681152344 seconds\n"
-=======
-      "Total execution time: 4.644332408905029 seconds\n"
->>>>>>> 33945417
      ]
     },
     {
@@ -2795,7 +2742,7 @@
     "\n",
     "GAUL_lookup_table.to_csv(path_or_buf=\"GAUL_look_up_table.csv\",header=True,index=False) # save lookup table as CSV\n",
     "\n",
-    "GAUL_lookup_table"
+    "# GAUL_lookup_table"
    ]
   },
   {
@@ -2812,11 +2759,7 @@
   },
   {
    "cell_type": "code",
-<<<<<<< HEAD
    "execution_count": 62,
-=======
-   "execution_count": 61,
->>>>>>> 33945417
    "id": "fc8f51bc-be03-4c05-8337-942f06653803",
    "metadata": {
     "tags": []
@@ -2963,7 +2906,7 @@
     "\n",
     "lookup_geo_id_to_GAUL_country_names = lookup_geo_id_to_GAUL.merge(GAUL_lookup_table,on=\"ADM0_CODE\",how=\"inner\") # join geo id to the GAUL_lookup_table countaining \"Country_names\" \n",
     "\n",
-    "lookup_geo_id_to_GAUL_country_names"
+    "# lookup_geo_id_to_GAUL_country_names"
    ]
   },
   {
@@ -2983,11 +2926,7 @@
   },
   {
    "cell_type": "code",
-<<<<<<< HEAD
    "execution_count": 63,
-=======
-   "execution_count": 68,
->>>>>>> 33945417
    "id": "98f4b376-8375-4670-8cb0-c9aaf96fa407",
    "metadata": {
     "tags": []
@@ -3358,11 +3297,7 @@
        "10                                               -                     -  "
       ]
      },
-<<<<<<< HEAD
      "execution_count": 63,
-=======
-     "execution_count": 68,
->>>>>>> 33945417
      "metadata": {},
      "output_type": "execute_result"
     }
@@ -3417,7 +3352,7 @@
     "\n",
     "#checks\n",
     "flag_list\n",
-    "df_wide_format"
+    "df_wide_format\n"
    ]
   },
   {
@@ -3432,11 +3367,7 @@
   },
   {
    "cell_type": "code",
-<<<<<<< HEAD
    "execution_count": 64,
-=======
-   "execution_count": 66,
->>>>>>> 33945417
    "id": "4da8f4a1-bed5-4f95-be37-52b7f6900734",
    "metadata": {
     "tags": []
@@ -3487,11 +3418,7 @@
   },
   {
    "cell_type": "code",
-<<<<<<< HEAD
    "execution_count": 65,
-=======
-   "execution_count": 67,
->>>>>>> 33945417
    "id": "cdc3dfb2-91fc-4e78-a49e-85c7294c794c",
    "metadata": {
     "tags": []
@@ -3507,11 +3434,7 @@
     {
      "data": {
       "application/vnd.jupyter.widget-view+json": {
-<<<<<<< HEAD
        "model_id": "abe39d5b220f4c9d86e63822eccd3b7c",
-=======
-       "model_id": "4790b1d92ca9461cb475aaa01c0e174c",
->>>>>>> 33945417
        "version_major": 2,
        "version_minor": 0
       },
@@ -3519,11 +3442,7 @@
        "Map(center=[5.673810322182612, -4.086848133220072], controls=(WidgetControl(options=['position', 'transparent_…"
       ]
      },
-<<<<<<< HEAD
      "execution_count": 65,
-=======
-     "execution_count": 67,
->>>>>>> 33945417
      "metadata": {},
      "output_type": "execute_result"
     }
