import { stackMiddlewares } from "./middlewares/stackMiddlewares";
import { withCors } from "./middlewares/withCors";

<<<<<<< HEAD
const corsOptions = {
    'Access-Control-Allow-Methods': 'GET, POST, PUT, DELETE, OPTIONS',
    'Access-Control-Allow-Headers': 'Content-Type, Authorization',
  }

export function middleware(request: NextRequest) {
    const allowedOrigins = process.env.ALLOWED_ORIGINS?.split(',') || [];
    const origin = request.headers.get('origin') ?? '';
    const isAllowedOrigin = allowedOrigins.includes(origin)
    
    const isPreflight = request.method === 'OPTIONS'
    if (isPreflight) {
        const preflightHeaders = {
        ...(isAllowedOrigin && { 'Access-Control-Allow-Origin': origin }),
        ...corsOptions,
        }
        return NextResponse.json({}, { headers: preflightHeaders })
    }

    // Handle other requests
    const response = NextResponse.next()
    
    if (isAllowedOrigin) {
        response.headers.set('Access-Control-Allow-Origin', origin)
    }
    
    Object.entries(corsOptions).forEach(([key, value]) => {
        response.headers.set(key, value)
    })
    
    return response
}
 
export const config = {
  matcher: '/:path*',
};
=======
export default stackMiddlewares([withCors]);
>>>>>>> 8f4c366c
<|MERGE_RESOLUTION|>--- conflicted
+++ resolved
@@ -1,43 +1,4 @@
 import { stackMiddlewares } from "./middlewares/stackMiddlewares";
 import { withCors } from "./middlewares/withCors";
 
-<<<<<<< HEAD
-const corsOptions = {
-    'Access-Control-Allow-Methods': 'GET, POST, PUT, DELETE, OPTIONS',
-    'Access-Control-Allow-Headers': 'Content-Type, Authorization',
-  }
-
-export function middleware(request: NextRequest) {
-    const allowedOrigins = process.env.ALLOWED_ORIGINS?.split(',') || [];
-    const origin = request.headers.get('origin') ?? '';
-    const isAllowedOrigin = allowedOrigins.includes(origin)
-    
-    const isPreflight = request.method === 'OPTIONS'
-    if (isPreflight) {
-        const preflightHeaders = {
-        ...(isAllowedOrigin && { 'Access-Control-Allow-Origin': origin }),
-        ...corsOptions,
-        }
-        return NextResponse.json({}, { headers: preflightHeaders })
-    }
-
-    // Handle other requests
-    const response = NextResponse.next()
-    
-    if (isAllowedOrigin) {
-        response.headers.set('Access-Control-Allow-Origin', origin)
-    }
-    
-    Object.entries(corsOptions).forEach(([key, value]) => {
-        response.headers.set(key, value)
-    })
-    
-    return response
-}
- 
-export const config = {
-  matcher: '/:path*',
-};
-=======
-export default stackMiddlewares([withCors]);
->>>>>>> 8f4c366c
+export default stackMiddlewares([withCors]);